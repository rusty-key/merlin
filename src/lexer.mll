(***********************************************************************)
(*                                                                     *)
(*                                OCaml                                *)
(*                                                                     *)
(*            Xavier Leroy, projet Cristal, INRIA Rocquencourt         *)
(*                                                                     *)
(*  Copyright 1996 Institut National de Recherche en Informatique et   *)
(*  en Automatique.  All rights reserved.  This file is distributed    *)
(*  under the terms of the Q Public License version 1.0.               *)
(*                                                                     *)
(***********************************************************************)

(* $Id: lexer.mll 12511 2012-05-30 13:29:48Z lefessan $ *)

(* The lexer definition *)

{
open Lexing
open Misc
open Chunk_parser

type error =
  | Illegal_character of char
  | Illegal_escape of string
  | Unterminated_comment of Location.t
  | Unterminated_string
  | Unterminated_string_in_comment of Location.t
  | Keyword_as_label of string
  | Literal_overflow of string
;;

exception Error of error * Location.t;;

(* The table of keywords *)

let keyword_table =
  create_hashtable 149 [
    "and", AND;
    "as", AS;
    "assert", ASSERT;
    "begin", BEGIN;
    "class", CLASS;
    "constraint", CONSTRAINT;
    "do", DO;
    "done", DONE;
    "downto", DOWNTO;
    "else", ELSE;
    "end", END;
    "exception", EXCEPTION;
    "external", EXTERNAL;
    "false", FALSE;
    "for", FOR;
    "fun", FUN;
    "function", FUNCTION;
    "functor", FUNCTOR;
    "if", IF;
    "in", IN;
    "include", INCLUDE;
    "inherit", INHERIT;
    "initializer", INITIALIZER;
    "lazy", LAZY;
    "let", LET;
    "match", MATCH;
    "method", METHOD;
    "module", MODULE;
    "mutable", MUTABLE;
    "new", NEW;
    "object", OBJECT;
    "of", OF;
    "open", OPEN;
    "or", OR;
(*  "parser", PARSER; *)
    "private", PRIVATE;
    "rec", REC;
    "sig", SIG;
    "struct", STRUCT;
    "then", THEN;
    "to", TO;
    "true", TRUE;
    "try", TRY;
    "type", TYPE;
    "val", VAL;
    "virtual", VIRTUAL;
    "when", WHEN;
    "while", WHILE;
    "with", WITH;

    "mod", INFIXOP3("mod");
    "land", INFIXOP3("land");
    "lor", INFIXOP3("lor");
    "lxor", INFIXOP3("lxor");
    "lsl", INFIXOP4("lsl");
    "lsr", INFIXOP4("lsr");
    "asr", INFIXOP4("asr");
<<<<<<< HEAD
=======

    (* HACK: nonrec-ursive types extensions *)
    "nonrec", NONREC;

    (* HACK: lwt extensions *)
    "lwt", LET_LWT;
    "try_lwt", TRY_LWT;
    "match_lwt", MATCH_LWT;
    "finally", FINALLY_LWT;
    "for_lwt", FOR_LWT;
    "while_lwt", WHILE_LWT;

    (* HACK: js_of_ocaml extension *)
    "jsnew", JSNEW;

    (* HACK: pa_ounit extension *)
    "TEST", OUNIT_TEST;
    "TEST_UNIT", OUNIT_TEST_UNIT;
    "TEST_MODULE", OUNIT_TEST_MODULE;
    (* HACK: pa_ounit benchmark extension *)
    "BENCH", OUNIT_BENCH;
    "BENCH_FUN", OUNIT_BENCH_FUN;
    "BENCH_INDEXED", OUNIT_BENCH_INDEXED;
    "BENCH_MODULE", OUNIT_BENCH_MODULE;
>>>>>>> c88173f3
]

let set_extension ~enabled kw =
  let action =
    if enabled
    then (fun (key,value) -> Hashtbl.replace keyword_table key value)
    else (fun (key,value) -> Hashtbl.remove keyword_table key)
  in 
  List.iter action kw

(* To buffer string literals *)

let initial_string_buffer = String.create 256
let string_buff = ref initial_string_buffer
let string_index = ref 0

let reset_string_buffer () =
  string_buff := initial_string_buffer;
  string_index := 0

let store_string_char c =
  if !string_index >= String.length (!string_buff) then begin
    let new_buff = String.create (String.length (!string_buff) * 2) in
      String.blit (!string_buff) 0 new_buff 0 (String.length (!string_buff));
      string_buff := new_buff
  end;
  String.unsafe_set (!string_buff) (!string_index) c;
  incr string_index

let store_lexeme lexbuf =
  let s = Lexing.lexeme lexbuf in
  for i = 0 to String.length s - 1 do
    store_string_char s.[i];
  done

let get_stored_string () =
  let s = String.sub (!string_buff) 0 (!string_index) in
  string_buff := initial_string_buffer;
  s

(* To store the position of the beginning of a string and comment *)
let string_start_loc = ref Location.none;;
let comment_start_loc = ref [];;
let in_comment () = !comment_start_loc <> [];;
let is_in_string = ref false
let in_string () = !is_in_string
let print_warnings = ref true

(* To translate escape sequences *)

let char_for_backslash = function
  | 'n' -> '\010'
  | 'r' -> '\013'
  | 'b' -> '\008'
  | 't' -> '\009'
  | c   -> c

let char_for_decimal_code lexbuf i =
  let c = 100 * (Char.code(Lexing.lexeme_char lexbuf i) - 48) +
           10 * (Char.code(Lexing.lexeme_char lexbuf (i+1)) - 48) +
                (Char.code(Lexing.lexeme_char lexbuf (i+2)) - 48) in
  if (c < 0 || c > 255) then
    if in_comment ()
    then 'x'
    else raise (Error(Illegal_escape (Lexing.lexeme lexbuf),
                      Location.curr lexbuf))
  else Char.chr c

let char_for_hexadecimal_code lexbuf i =
  let d1 = Char.code (Lexing.lexeme_char lexbuf i) in
  let val1 = if d1 >= 97 then d1 - 87
             else if d1 >= 65 then d1 - 55
             else d1 - 48
  in
  let d2 = Char.code (Lexing.lexeme_char lexbuf (i+1)) in
  let val2 = if d2 >= 97 then d2 - 87
             else if d2 >= 65 then d2 - 55
             else d2 - 48
  in
  Char.chr (val1 * 16 + val2)

(* To convert integer literals, allowing max_int + 1 (PR#4210) *)

let cvt_int_literal s =
  - int_of_string ("-" ^ s)
let cvt_int32_literal s =
  Int32.neg (Int32.of_string ("-" ^ String.sub s 0 (String.length s - 1)))
let cvt_int64_literal s =
  Int64.neg (Int64.of_string ("-" ^ String.sub s 0 (String.length s - 1)))
let cvt_nativeint_literal s =
  Nativeint.neg (Nativeint.of_string ("-" ^ String.sub s 0 (String.length s - 1)))

(* Remove underscores from float literals *)

let remove_underscores s =
  let l = String.length s in
  let rec remove src dst =
    if src >= l then
      if dst >= l then s else String.sub s 0 dst
    else
      match s.[src] with
        '_' -> remove (src + 1) dst
      |  c  -> s.[dst] <- c; remove (src + 1) (dst + 1)
  in remove 0 0

(* Update the current location with file name and line number. *)

let update_loc lexbuf file line absolute chars =
  let pos = lexbuf.lex_curr_p in
  let new_file = match file with
                 | None -> pos.pos_fname
                 | Some s -> s
  in
  lexbuf.lex_curr_p <- { pos with
    pos_fname = new_file;
    pos_lnum = if absolute then line else pos.pos_lnum + line;
    pos_bol = pos.pos_cnum - chars;
  }
;;

(* Error report *)

open Format

let report_error ppf = function
  | Illegal_character c ->
      fprintf ppf "Illegal character (%s)" (Char.escaped c)
  | Illegal_escape s ->
      fprintf ppf "Illegal backslash escape in string or character (%s)" s
  | Unterminated_comment _ ->
      fprintf ppf "Comment not terminated"
  | Unterminated_string ->
      fprintf ppf "String literal not terminated"
  | Unterminated_string_in_comment _ ->
      fprintf ppf "This comment contains an unterminated string literal"
  | Keyword_as_label kwd ->
      fprintf ppf "`%s' is a keyword, it cannot be used as label name" kwd
  | Literal_overflow ty ->
      fprintf ppf "Integer literal exceeds the range of representable integers of type %s" ty
;;

}

let newline = ('\010' | '\013' | "\013\010")
let blank = [' ' '\009' '\012']
let lowercase = ['a'-'z' '\223'-'\246' '\248'-'\255' '_']
let uppercase = ['A'-'Z' '\192'-'\214' '\216'-'\222']
let identchar =
  ['A'-'Z' 'a'-'z' '_' '\192'-'\214' '\216'-'\246' '\248'-'\255' '\'' '0'-'9']
let symbolchar =
  ['!' '$' '%' '&' '*' '+' '-' '.' '/' ':' '<' '=' '>' '?' '@' '^' '|' '~']
let decimal_literal =
  ['0'-'9'] ['0'-'9' '_']*
let hex_literal =
  '0' ['x' 'X'] ['0'-'9' 'A'-'F' 'a'-'f']['0'-'9' 'A'-'F' 'a'-'f' '_']*
let oct_literal =
  '0' ['o' 'O'] ['0'-'7'] ['0'-'7' '_']*
let bin_literal =
  '0' ['b' 'B'] ['0'-'1'] ['0'-'1' '_']*
let int_literal =
  decimal_literal | hex_literal | oct_literal | bin_literal
let float_literal =
  ['0'-'9'] ['0'-'9' '_']*
  ('.' ['0'-'9' '_']* )?
  (['e' 'E'] ['+' '-']? ['0'-'9'] ['0'-'9' '_']*)?

rule token = parse
  | newline
      { update_loc lexbuf None 1 false 0;
        token lexbuf
      }
  | blank +
      { token lexbuf }
  | "_"
      { UNDERSCORE }
  | "~"
      { TILDE }
  | "~" lowercase identchar * ':'
      { let s = Lexing.lexeme lexbuf in
        let name = String.sub s 1 (String.length s - 2) in
        if Hashtbl.mem keyword_table name then
          raise (Error(Keyword_as_label name, Location.curr lexbuf));
        LABEL name }
  | "?"  { QUESTION }
  | "??" { QUESTIONQUESTION }
  | "?" lowercase identchar * ':'
      { let s = Lexing.lexeme lexbuf in
        let name = String.sub s 1 (String.length s - 2) in
        if Hashtbl.mem keyword_table name then
          raise (Error(Keyword_as_label name, Location.curr lexbuf));
        OPTLABEL name }
  | lowercase identchar *
      { let s = Lexing.lexeme lexbuf in
          try
            Hashtbl.find keyword_table s
          with Not_found ->
            LIDENT s }
  | uppercase identchar *
      { let s = Lexing.lexeme lexbuf in (* Capitalized keywords for OUnit *)
          try
            Hashtbl.find keyword_table s
          with Not_found ->
            UIDENT s }
  | int_literal
      { try
          INT (cvt_int_literal (Lexing.lexeme lexbuf))
        with Failure _ ->
          raise (Error(Literal_overflow "int", Location.curr lexbuf))
      }
  | float_literal
      { FLOAT (remove_underscores(Lexing.lexeme lexbuf)) }
  | int_literal "l"
      { try
          INT32 (cvt_int32_literal (Lexing.lexeme lexbuf))
        with Failure _ ->
          raise (Error(Literal_overflow "int32", Location.curr lexbuf)) }
  | int_literal "L"
      { try
          INT64 (cvt_int64_literal (Lexing.lexeme lexbuf))
        with Failure _ ->
          raise (Error(Literal_overflow "int64", Location.curr lexbuf)) }
  | int_literal "n"
      { try
          NATIVEINT (cvt_nativeint_literal (Lexing.lexeme lexbuf))
        with Failure _ ->
          raise (Error(Literal_overflow "nativeint", Location.curr lexbuf)) }
  | "\""
      { reset_string_buffer();
        is_in_string := true;
        let string_start = lexbuf.lex_start_p in
        string_start_loc := Location.curr lexbuf;
        string lexbuf;
        is_in_string := false;
        lexbuf.lex_start_p <- string_start;
        STRING (get_stored_string()) }
  | "'" newline "'"
      { update_loc lexbuf None 1 false 1;
        CHAR (Lexing.lexeme_char lexbuf 1) }
  | "'" [^ '\\' '\'' '\010' '\013'] "'"
      { CHAR(Lexing.lexeme_char lexbuf 1) }
  | "'\\" ['\\' '\'' '"' 'n' 't' 'b' 'r' ' '] "'"
      { CHAR(char_for_backslash (Lexing.lexeme_char lexbuf 2)) }
  | "'\\" ['0'-'9'] ['0'-'9'] ['0'-'9'] "'"
      { CHAR(char_for_decimal_code lexbuf 2) }
  | "'\\" 'x' ['0'-'9' 'a'-'f' 'A'-'F'] ['0'-'9' 'a'-'f' 'A'-'F'] "'"
      { CHAR(char_for_hexadecimal_code lexbuf 3) }
  | "'\\" _
      { let l = Lexing.lexeme lexbuf in
        let esc = String.sub l 1 (String.length l - 1) in
        raise (Error(Illegal_escape esc, Location.curr lexbuf))
      }
  | "(*"
      { let start_loc = Location.curr lexbuf  in
        comment_start_loc := [start_loc];
        reset_string_buffer ();
        let end_loc = comment lexbuf in
        let s = get_stored_string () in
        reset_string_buffer ();
        COMMENT (s, { start_loc with Location.loc_end = end_loc.Location.loc_end })
      }
  | "(*)"
      { let loc = Location.curr lexbuf  in
        if !print_warnings then
          Location.prerr_warning loc Warnings.Comment_start;
        comment_start_loc := [loc];
        reset_string_buffer ();
        let end_loc = comment lexbuf in
        let s = get_stored_string () in
        reset_string_buffer ();
        COMMENT (s, { loc with Location.loc_end = end_loc.Location.loc_end })
      }
  | "*)"
      { let loc = Location.curr lexbuf in
        Location.prerr_warning loc Warnings.Comment_not_end;
        lexbuf.Lexing.lex_curr_pos <- lexbuf.Lexing.lex_curr_pos - 1;
        let curpos = lexbuf.lex_curr_p in
        lexbuf.lex_curr_p <- { curpos with pos_cnum = curpos.pos_cnum - 1 };
        STAR
      }
  | "#" [' ' '\t']* (['0'-'9']+ as num) [' ' '\t']*
        ("\"" ([^ '\010' '\013' '"' ] * as name) "\"")?
        [^ '\010' '\013'] * newline
      { update_loc lexbuf name (int_of_string num) true 0;
        token lexbuf
      }

  | "<" (":" identchar*)? ("@" identchar*)? "<" identchar
      { let start = lexbuf.lex_start_p in
        p4_quotation lexbuf;
        lexbuf.lex_start_p <- start;
        P4_QUOTATION
      }

  | "#"  { SHARP }
  | "&"  { AMPERSAND }
  | "&&" { AMPERAMPER }
  | "`"  { BACKQUOTE }
  | "'"  { QUOTE }
  | "("  { LPAREN }
  | ")"  { RPAREN }
  | "*"  { STAR }
  | ","  { COMMA }
  | "->" { MINUSGREATER }
  | "."  { DOT }
  | ".." { DOTDOT }
  | ":"  { COLON }
  | "::" { COLONCOLON }
  | ":=" { COLONEQUAL }
  | ":>" { COLONGREATER }
  | ";"  { SEMI }
  | ";;" { SEMISEMI }
  | "<"  { LESS }
  | "<-" { LESSMINUS }
  | "="  { EQUAL }
  | "["  { LBRACKET }
  | "[|" { LBRACKETBAR }
  | "[<" { LBRACKETLESS }
  | "[>" { LBRACKETGREATER }
  | "]"  { RBRACKET }
  | "{"  { LBRACE }
  | "{<" { LBRACELESS }
  | "|"  { BAR }
  | "||" { BARBAR }
  | "|]" { BARRBRACKET }
  | ">"  { GREATER }
  | ">]" { GREATERRBRACKET }
  | "}"  { RBRACE }
  | ">}" { GREATERRBRACE }
  | "!"  { BANG }

  | "!=" { INFIXOP0 "!=" }
  | "+"  { PLUS }
  | "+." { PLUSDOT }
  | "-"  { MINUS }
  | "-." { MINUSDOT }

  | "!" symbolchar +
            { PREFIXOP(Lexing.lexeme lexbuf) }
  | ['~' '?'] symbolchar +
            { PREFIXOP(Lexing.lexeme lexbuf) }
  | ['=' '<' '>' '|' '&' '$'] symbolchar *
            { INFIXOP0(Lexing.lexeme lexbuf) }
  | ['@' '^'] symbolchar *
            { INFIXOP1(Lexing.lexeme lexbuf) }
  | ['+' '-'] symbolchar *
            { INFIXOP2(Lexing.lexeme lexbuf) }
  | "**" symbolchar *
            { INFIXOP4(Lexing.lexeme lexbuf) }
  | ['*' '/' '%'] symbolchar *
            { INFIXOP3(Lexing.lexeme lexbuf) }
  | eof { EOF }
  | _
      { raise (Error(Illegal_character (Lexing.lexeme_char lexbuf 0),
                     Location.curr lexbuf))
      }

and comment = parse
    "(*"
      { comment_start_loc := (Location.curr lexbuf) :: !comment_start_loc;
        store_lexeme lexbuf;
        comment lexbuf;
      }
  | "*)"
      { match !comment_start_loc with
        | [] -> assert false
        | [_] -> comment_start_loc := []; Location.curr lexbuf
        | _ :: l -> comment_start_loc := l;
                  store_lexeme lexbuf;
                  comment lexbuf;
       }
  | "\""
      {
        string_start_loc := Location.curr lexbuf;
        store_string_char '"';
        is_in_string := true;
        begin try string lexbuf
        with Error (Unterminated_string, _) ->
          match !comment_start_loc with
          | [] -> assert false
          | loc :: _ ->
            let start = List.hd (List.rev !comment_start_loc) in
            comment_start_loc := [];
            raise (Error (Unterminated_string_in_comment start, loc))
        end;
        is_in_string := false;
        store_string_char '"';
        comment lexbuf }
  | "''"
      { store_lexeme lexbuf; comment lexbuf }
  | "'" newline "'"
      { update_loc lexbuf None 1 false 1;
        store_lexeme lexbuf;
        comment lexbuf
      }
  | "'" [^ '\\' '\'' '\010' '\013' ] "'"
      { store_lexeme lexbuf; comment lexbuf }
  | "'\\" ['\\' '"' '\'' 'n' 't' 'b' 'r' ' '] "'"
      { store_lexeme lexbuf; comment lexbuf }
  | "'\\" ['0'-'9'] ['0'-'9'] ['0'-'9'] "'"
      { store_lexeme lexbuf; comment lexbuf }
  | "'\\" 'x' ['0'-'9' 'a'-'f' 'A'-'F'] ['0'-'9' 'a'-'f' 'A'-'F'] "'"
      { store_lexeme lexbuf; comment lexbuf }
  | eof
      { match !comment_start_loc with
        | [] -> assert false
        | loc :: _ ->
          let start = List.hd (List.rev !comment_start_loc) in
          comment_start_loc := [];
          raise (Error (Unterminated_comment start, loc))
      }
  | newline
      { update_loc lexbuf None 1 false 0;
        store_lexeme lexbuf;
        comment lexbuf
      }
  | _
      { store_lexeme lexbuf; comment lexbuf }

and string = parse
    '"'
      { () }
  | '\\' newline ([' ' '\t'] * as space)
      { update_loc lexbuf None 1 false (String.length space);
        string lexbuf
      }
  | '\\' ['\\' '\'' '"' 'n' 't' 'b' 'r' ' ']
      { store_string_char(char_for_backslash(Lexing.lexeme_char lexbuf 1));
        string lexbuf }
  | '\\' ['0'-'9'] ['0'-'9'] ['0'-'9']
      { store_string_char(char_for_decimal_code lexbuf 1);
         string lexbuf }
  | '\\' 'x' ['0'-'9' 'a'-'f' 'A'-'F'] ['0'-'9' 'a'-'f' 'A'-'F']
      { store_string_char(char_for_hexadecimal_code lexbuf 2);
         string lexbuf }
  | '\\' _
      { if in_comment ()
        then string lexbuf
        else begin
(*  Should be an error, but we are very lax.
          raise (Error (Illegal_escape (Lexing.lexeme lexbuf),
                        Location.curr lexbuf))
*)
          let loc = Location.curr lexbuf in
          Location.prerr_warning loc Warnings.Illegal_backslash;
          store_string_char (Lexing.lexeme_char lexbuf 0);
          store_string_char (Lexing.lexeme_char lexbuf 1);
          string lexbuf
        end
      }
  | newline
      { if not (in_comment ()) then
          Location.prerr_warning (Location.curr lexbuf) Warnings.Eol_in_string;
        update_loc lexbuf None 1 false 0;
        store_lexeme lexbuf;
        string lexbuf
      }
  | eof
      { is_in_string := false;
        raise (Error (Unterminated_string, !string_start_loc)) }
  | _
      { store_string_char(Lexing.lexeme_char lexbuf 0);
        string lexbuf }

and skip_sharp_bang = parse
  | "#!" [^ '\n']* '\n' [^ '\n']* "\n!#\n"
       { update_loc lexbuf None 3 false 0 }
  | "#!" [^ '\n']* '\n'
       { update_loc lexbuf None 1 false 0 }
  | "" { () }

and p4_quotation = parse
  | "<" (":" identchar*)? ("@" identchar*)? "<"
        { p4_quotation lexbuf }
        (* FIXME: This is fake *)
  | ">>" { () }
  | eof { raise (Error (Unterminated_string, Location.none)) }
  | _   { p4_quotation lexbuf }

{
  type comment = string * Location.t

  let token_with_comments = token

  let last_comments = ref []
  let rec token lexbuf =
    match token_with_comments lexbuf with
        COMMENT (s, comment_loc) ->
          last_comments := (s, comment_loc) :: !last_comments;
          token lexbuf
      | tok -> tok
  let comments () = List.rev !last_comments

  let extract_comments () = 
    let r = !last_comments in
    last_comments := [];
    r

  let init () =
    is_in_string := false;
    last_comments := [];
    comment_start_loc := []
}
<|MERGE_RESOLUTION|>--- conflicted
+++ resolved
@@ -92,33 +92,6 @@
     "lsl", INFIXOP4("lsl");
     "lsr", INFIXOP4("lsr");
     "asr", INFIXOP4("asr");
-<<<<<<< HEAD
-=======
-
-    (* HACK: nonrec-ursive types extensions *)
-    "nonrec", NONREC;
-
-    (* HACK: lwt extensions *)
-    "lwt", LET_LWT;
-    "try_lwt", TRY_LWT;
-    "match_lwt", MATCH_LWT;
-    "finally", FINALLY_LWT;
-    "for_lwt", FOR_LWT;
-    "while_lwt", WHILE_LWT;
-
-    (* HACK: js_of_ocaml extension *)
-    "jsnew", JSNEW;
-
-    (* HACK: pa_ounit extension *)
-    "TEST", OUNIT_TEST;
-    "TEST_UNIT", OUNIT_TEST_UNIT;
-    "TEST_MODULE", OUNIT_TEST_MODULE;
-    (* HACK: pa_ounit benchmark extension *)
-    "BENCH", OUNIT_BENCH;
-    "BENCH_FUN", OUNIT_BENCH_FUN;
-    "BENCH_INDEXED", OUNIT_BENCH_INDEXED;
-    "BENCH_MODULE", OUNIT_BENCH_MODULE;
->>>>>>> c88173f3
 ]
 
 let set_extension ~enabled kw =
