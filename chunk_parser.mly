(***********************************************************************)
(*                                                                     *)
(*                                OCaml                                *)
(*                                                                     *)
(*            Xavier Leroy, projet Cristal, INRIA Rocquencourt         *)
(*                                                                     *)
(*  Copyright 1996 Institut National de Recherche en Informatique et   *)
(*  en Automatique.  All rights reserved.  This file is distributed    *)
(*  under the terms of the Q Public License version 1.0.               *)
(*                                                                     *)
(***********************************************************************)

(* $Id: parser.mly 12800 2012-07-30 18:59:07Z doligez $ *)

(* The parser definition *)

%{
open Asttypes
open Longident
open Parsetree

let symbol_rloc startpos endpos =
  Location.({
    loc_start = startpos;
    loc_end   = endpos;
    loc_ghost = false;
  })
let rhs_loc = symbol_rloc
let symbol_gloc startpos endpos =
  Location.({
    loc_start = startpos;
    loc_end   = endpos;
    loc_ghost = true;
  })
let mkloc = Location.mkloc  
let mknoloc = Location.mknoloc  
  
let mktyp startpos endpos  d =
  { ptyp_desc = d; ptyp_loc = symbol_rloc startpos endpos  }
let mkpat startpos endpos  d =
  { ppat_desc = d; ppat_loc = symbol_rloc startpos endpos  }
let mkexp startpos endpos  d =
  { pexp_desc = d; pexp_loc = symbol_rloc startpos endpos  }
let mkmty startpos endpos  d =
  { pmty_desc = d; pmty_loc = symbol_rloc startpos endpos  }
let mksig startpos endpos  d =
  { psig_desc = d; psig_loc = symbol_rloc startpos endpos  }
let mkmod startpos endpos  d =
  { pmod_desc = d; pmod_loc = symbol_rloc startpos endpos  }
let mkstr startpos endpos  d =
  { pstr_desc = d; pstr_loc = symbol_rloc startpos endpos  }
let mkfield startpos endpos  d =
  { pfield_desc = d; pfield_loc = symbol_rloc startpos endpos  }
let mkclass startpos endpos  d =
  { pcl_desc = d; pcl_loc = symbol_rloc startpos endpos  }
let mkcty startpos endpos  d =
  { pcty_desc = d; pcty_loc = symbol_rloc startpos endpos  }
let mkctf startpos endpos  d =
  { pctf_desc = d; pctf_loc = symbol_rloc startpos endpos  }
let mkcf startpos endpos  d =
  { pcf_desc = d; pcf_loc = symbol_rloc startpos endpos  }

let mkrhs startpos endpos rhs = mkloc rhs (symbol_rloc startpos endpos)

let mkoption d =
  { ptyp_desc = Ptyp_constr(mknoloc (Ldot (Lident "*predef*", "option")), [d]);
    ptyp_loc = d.ptyp_loc}

let reloc_pat startpos endpos  x = { x with ppat_loc = symbol_rloc startpos endpos  };;
let reloc_exp startpos endpos  x = { x with pexp_loc = symbol_rloc startpos endpos  };;

let mkoperator startpos endpos name =
  let loc = symbol_rloc startpos endpos in
  { pexp_desc = Pexp_ident(mkloc (Lident name) loc); pexp_loc = loc }

let mkpatvar startpos endpos name =
  let loc = symbol_rloc startpos endpos in
  { ppat_desc = Ppat_var (mkrhs startpos endpos name); ppat_loc = loc }

(*
  Ghost expressions and patterns:
  expressions and patterns that do not appear explicitly in the
  source file they have the loc_ghost flag set to true.
  Then the profiler will not try to instrument them and the
  -stypes option will not try to display their type.

  Every grammar rule that generates an element with a location must
  make at most one non-ghost element, the topmost one.

  How to tell whether your location must be ghost:
  A location corresponds to a range of characters in the source file.
  If the location contains a piece of code that is syntactically
  valid (according to the documentation), and corresponds to the
  AST node, then the location must be real; in all other cases,
  it must be ghost.
*)
let ghexp startpos endpos d = { pexp_desc = d; pexp_loc = symbol_gloc startpos endpos };;
let ghpat startpos endpos d = { ppat_desc = d; ppat_loc = symbol_gloc startpos endpos };;
let ghtyp startpos endpos d = { ptyp_desc = d; ptyp_loc = symbol_gloc startpos endpos };;

(* Fake namespace support (extensions) *)
<<<<<<< HEAD
module Fake =
struct
  let prim_ident prim = Longident.parse ("_." ^ prim)
  let prim prim = {
    pexp_desc = Pexp_ident (Location.mknoloc (prim_ident prim));
    pexp_loc = Location.none
  }

  let app a b =
    let pexp_loc = { b.pexp_loc with Location.loc_ghost = true } in
    { pexp_desc = Pexp_apply (a, ["", b]) ; pexp_loc }

  let pat_app f (pat,expr) = pat, app f expr 

  let any_val' = prim "Any.val'"
  let un_lwt = prim "Lwt.un_lwt"
  let to_lwt = prim "Lwt.to_lwt"
  let in_lwt = prim "Lwt.in_lwt"
  let unit_lwt = prim "Lwt.unit_lwt"
  let un_stream = prim "Lwt.un_stream"
  let finally' = prim "Lwt.finally'"
  let raise_lwt' = prim_ident "Lwt.raise_lwt'"
end
;;
=======
>>>>>>> 33d674e0

let mkassert startpos endpos  e =
  match e with
  | {pexp_desc = Pexp_construct ({ txt = Lident "false" }, None , false);
     pexp_loc = _ } ->
         mkexp startpos endpos  (Pexp_assertfalse)
  | _ -> mkexp startpos endpos  (Pexp_assert (e))
;;

let mkinfix startpos1 endpos1 arg1 startpos2 endpos2 name arg2 =
  mkexp startpos1 endpos1 (Pexp_apply(mkoperator startpos2 endpos2 name, ["", arg1; "", arg2]))

let neg_float_string f =
  if String.length f > 0 && f.[0] = '-'
  then String.sub f 1 (String.length f - 1)
  else "-" ^ f

let mkuminus startpos endpos name arg =
  match name, arg.pexp_desc with
  | "-", Pexp_constant(Const_int n) ->
      mkexp startpos endpos (Pexp_constant(Const_int(-n)))
  | "-", Pexp_constant(Const_int32 n) ->
      mkexp startpos endpos (Pexp_constant(Const_int32(Int32.neg n)))
  | "-", Pexp_constant(Const_int64 n) ->
      mkexp startpos endpos (Pexp_constant(Const_int64(Int64.neg n)))
  | "-", Pexp_constant(Const_nativeint n) ->
      mkexp startpos endpos (Pexp_constant(Const_nativeint(Nativeint.neg n)))
  | ("-" | "-."), Pexp_constant(Const_float f) ->
      mkexp startpos endpos (Pexp_constant(Const_float(neg_float_string f)))
  | _ ->
      mkexp startpos endpos (Pexp_apply(mkoperator startpos endpos ("~" ^ name), ["", arg]))

let mkuplus startpos endpos  name arg =
  let desc = arg.pexp_desc in
  match name, desc with
  | "+", Pexp_constant(Const_int _)
  | "+", Pexp_constant(Const_int32 _)
  | "+", Pexp_constant(Const_int64 _)
  | "+", Pexp_constant(Const_nativeint _)
  | ("+" | "+."), Pexp_constant(Const_float _) -> mkexp startpos endpos  desc
  | _ ->
      mkexp startpos endpos (Pexp_apply(mkoperator startpos endpos  ("~" ^ name), ["", arg]))

let mkexp_cons startpos endpos args loc =
  {pexp_desc = Pexp_construct(mkloc (Lident "::") Location.none,
                              Some args, false); pexp_loc = loc}

let mkpat_cons startpos endpos args loc =
  {ppat_desc = Ppat_construct(mkloc (Lident "::") Location.none,
                              Some args, false); ppat_loc = loc}

let rec mktailexp startpos endpos  = function
    [] ->
      ghexp startpos endpos (Pexp_construct(mkloc (Lident "[]") Location.none, None, false))
  | e1 :: el ->
      let exp_el = mktailexp startpos endpos  el in
      let l = Location.({loc_start = e1.pexp_loc.loc_start;
                         loc_end = exp_el.pexp_loc.loc_end;
                         loc_ghost = true})
      in
      let arg = {pexp_desc = Pexp_tuple [e1; exp_el]; pexp_loc = l} in
      mkexp_cons startpos endpos arg l

let rec mktailpat startpos endpos  = function
    [] ->
      ghpat startpos endpos (Ppat_construct(mkloc (Lident "[]") Location.none, None, false))
  | p1 :: pl ->
      let pat_pl = mktailpat startpos endpos  pl in
      let l = Location.({loc_start = p1.ppat_loc.loc_start;
                         loc_end = pat_pl.ppat_loc.loc_end;
                         loc_ghost = true})
      in
      let arg = {ppat_desc = Ppat_tuple [p1; pat_pl]; ppat_loc = l} in
      mkpat_cons startpos endpos arg l

let ghstrexp startpos endpos  e =
  { pstr_desc = Pstr_eval e; pstr_loc = {e.pexp_loc with Location.loc_ghost = true} }

let array_function str name =
  mknoloc (Ldot(Lident str, (if !Clflags.fast then "unsafe_" ^ name else name)))

let rec deep_mkrangepat startpos endpos c1 c2 =
  if c1 = c2 then ghpat startpos endpos (Ppat_constant(Const_char c1)) else
  ghpat startpos endpos (Ppat_or(ghpat startpos endpos (Ppat_constant(Const_char c1)),
                deep_mkrangepat startpos endpos (Char.chr(Char.code c1 + 1)) c2))

let rec mkrangepat startpos endpos c1 c2 =
  if c1 > c2 then mkrangepat startpos endpos c2 c1 else
  if c1 = c2 then mkpat startpos endpos (Ppat_constant(Const_char c1)) else
  reloc_pat startpos endpos (deep_mkrangepat startpos endpos c1 c2)

let syntax_error () =
  raise Syntaxerr.Escape_error

let unclosed opening_name opstart opend closing_name clstart clend =
  raise(Syntaxerr.Error(Syntaxerr.Unclosed(symbol_rloc opstart opend, opening_name,
                                           symbol_rloc clstart clend, closing_name)))

let bigarray_function str name =
  mkloc (Ldot(Ldot(Lident "Bigarray", str), name)) Location.none

let bigarray_untuplify = function
    { pexp_desc = Pexp_tuple explist; pexp_loc = _ } -> explist
  | exp -> [exp]

let bigarray_get startpos endpos arr arg =
  let get = if !Clflags.fast then "unsafe_get" else "get" in
  match bigarray_untuplify arg with
    [c1] ->
      mkexp startpos endpos (Pexp_apply(ghexp startpos endpos (Pexp_ident(bigarray_function "Array1" get)),
                       ["", arr; "", c1]))
  | [c1;c2] ->
      mkexp startpos endpos (Pexp_apply(ghexp startpos endpos (Pexp_ident(bigarray_function "Array2" get)),
                       ["", arr; "", c1; "", c2]))
  | [c1;c2;c3] ->
      mkexp startpos endpos (Pexp_apply(ghexp startpos endpos (Pexp_ident(bigarray_function "Array3" get)),
                       ["", arr; "", c1; "", c2; "", c3]))
  | coords ->
      mkexp startpos endpos (Pexp_apply(ghexp startpos endpos (Pexp_ident(bigarray_function "Genarray" "get")),
                       ["", arr; "", ghexp startpos endpos (Pexp_array coords)]))

let bigarray_set startpos endpos arr arg newval =
  let set = if !Clflags.fast then "unsafe_set" else "set" in
  match bigarray_untuplify arg with
    [c1] ->
      mkexp startpos endpos (Pexp_apply(ghexp startpos endpos (Pexp_ident(bigarray_function "Array1" set)),
                       ["", arr; "", c1; "", newval]))
  | [c1;c2] ->
      mkexp startpos endpos (Pexp_apply(ghexp startpos endpos (Pexp_ident(bigarray_function "Array2" set)),
                       ["", arr; "", c1; "", c2; "", newval]))
  | [c1;c2;c3] ->
      mkexp startpos endpos (Pexp_apply(ghexp startpos endpos (Pexp_ident(bigarray_function "Array3" set)),
                       ["", arr; "", c1; "", c2; "", c3; "", newval]))
  | coords ->
      mkexp startpos endpos (Pexp_apply(ghexp startpos endpos (Pexp_ident(bigarray_function "Genarray" "set")),
                       ["", arr;
                        "", ghexp startpos endpos (Pexp_array coords);
                        "", newval]))

let lapply startpos endpos p1 p2 =
  if !Clflags.applicative_functors
  then Lapply(p1, p2)
  else raise (Syntaxerr.Error(Syntaxerr.Applicative_path (symbol_rloc startpos endpos)))

let exp_of_label startpos endpos lbl pos =
  mkexp startpos endpos  (Pexp_ident(mkrhs startpos endpos (Lident(Longident.last lbl))))

let pat_of_label startpos endpos lbl pos =
  mkpat startpos endpos  (Ppat_var (mkrhs startpos endpos (Longident.last lbl)))

let check_variable vl loc v =
  if List.mem v vl then
    raise Syntaxerr.(Error(Variable_in_scope(loc,v)))

let varify_constructors var_names t =
  let rec loop t =
    let desc =
      match t.ptyp_desc with
      | Ptyp_any -> Ptyp_any
      | Ptyp_var x ->
          check_variable var_names t.ptyp_loc x;
          Ptyp_var x
      | Ptyp_arrow (label,core_type,core_type') ->
          Ptyp_arrow(label, loop core_type, loop core_type')
      | Ptyp_tuple lst -> Ptyp_tuple (List.map loop lst)
      | Ptyp_constr( { txt = Lident s }, []) when List.mem s var_names ->
          Ptyp_var s
      | Ptyp_constr(longident, lst) ->
          Ptyp_constr(longident, List.map loop lst)
      | Ptyp_object lst ->
          Ptyp_object (List.map loop_core_field lst)
      | Ptyp_class (longident, lst, lbl_list) ->
          Ptyp_class (longident, List.map loop lst, lbl_list)
      | Ptyp_alias(core_type, string) ->
          check_variable var_names t.ptyp_loc string;
          Ptyp_alias(loop core_type, string)
      | Ptyp_variant(row_field_list, flag, lbl_lst_option) ->
          Ptyp_variant(List.map loop_row_field row_field_list,
                       flag, lbl_lst_option)
      | Ptyp_poly(string_lst, core_type) ->
          List.iter (check_variable var_names t.ptyp_loc) string_lst;
          Ptyp_poly(string_lst, loop core_type)
      | Ptyp_package(longident,lst) ->
          Ptyp_package(longident,List.map (fun (n,typ) -> (n,loop typ) ) lst)
    in
    {t with ptyp_desc = desc}
  and loop_core_field t =
    let desc =
      match t.pfield_desc with
      | Pfield(n,typ) ->
          Pfield(n,loop typ)
      | Pfield_var ->
          Pfield_var
    in
    { t with pfield_desc=desc}
  and loop_row_field  =
    function
      | Rtag(label,flag,lst) ->
          Rtag(label,flag,List.map loop lst)
      | Rinherit t ->
          Rinherit (loop t)
  in
  loop t

let wrap_type_annotation startpos endpos newtypes core_type body =
  let exp = mkexp startpos endpos (Pexp_constraint(body,Some core_type,None)) in
  let exp =
    List.fold_right (fun newtype exp -> mkexp startpos endpos  (Pexp_newtype (newtype, exp)))
      newtypes exp
  in
  (exp, ghtyp startpos endpos (Ptyp_poly(newtypes,varify_constructors newtypes core_type)))

%}

(* Tokens *)

%token AMPERAMPER
%token AMPERSAND
%token AND
%token AS
%token ASSERT
%token BACKQUOTE
%token BANG
%token BAR
%token BARBAR
%token BARRBRACKET
%token BEGIN
%token <char> CHAR
%token CLASS
%token COLON
%token COLONCOLON
%token COLONEQUAL
%token COLONGREATER
%token COMMA
%token CONSTRAINT
%token DO
%token DONE
%token DOT
%token DOTDOT
%token DOWNTO
%token ELSE
%token END
%token EOF
%token EQUAL
%token EXCEPTION
%token EXTERNAL
%token FALSE
%token <string> FLOAT
%token FOR
%token FUN
%token FUNCTION
%token FUNCTOR
%token GREATER
%token GREATERRBRACE
%token GREATERRBRACKET
%token IF
%token IN
%token INCLUDE
%token <string> INFIXOP0
%token <string> INFIXOP1
%token <string> INFIXOP2
%token <string> INFIXOP3
%token <string> INFIXOP4
%token INHERIT
%token INITIALIZER
%token <int> INT
%token <int32> INT32
%token <int64> INT64
%token <string> LABEL
%token LAZY
%token LBRACE
%token LBRACELESS
%token LBRACKET
%token LBRACKETBAR
%token LBRACKETLESS
%token LBRACKETGREATER
%token LESS
%token LESSMINUS
%token LET
%token <string> LIDENT
%token LPAREN
%token MATCH
%token METHOD
%token MINUS
%token MINUSDOT
%token MINUSGREATER
%token MODULE
%token MUTABLE
%token <nativeint> NATIVEINT
%token NEW
%token OBJECT
%token OF
%token OPEN
%token <string> OPTLABEL
%token OR
(* %token PARSER *)
%token PLUS
%token PLUSDOT
%token <string> PREFIXOP
%token PRIVATE
%token QUESTION
%token QUESTIONQUESTION
%token QUOTE
%token RBRACE
%token RBRACKET
%token REC
%token RPAREN
%token SEMI
%token SEMISEMI
%token SHARP
%token SIG
%token STAR
%token <string> STRING
%token STRUCT
%token THEN
%token TILDE
%token TO
%token TRUE
%token TRY
%token TYPE
%token <string> UIDENT
%token UNDERSCORE
%token VAL
%token VIRTUAL
%token WHEN
%token WHILE
%token WITH
%token <string * Location.t> COMMENT

%token LET_LWT
%token TRY_LWT
%token MATCH_LWT
%token FINALLY_LWT
%token FOR_LWT
%token WHILE_LWT

(* Precedences and associativities.

Tokens and rules have precedences.  A reduce/reduce conflict is resolved
in favor of the first rule (in source file order).  A shift/reduce conflict
is resolved by comparing the precedence and associativity of the token to
be shifted with those of the rule to be reduced.

By default, a rule has the precedence of its rightmost terminal (if any).

When there is a shift/reduce conflict between a rule and a token that
have the same precedence, it is resolved using the associativity:
if the token is left-associative, the parser will reduce; if
right-associative, the parser will shift; if non-associative,
the parser will declare a syntax error.

We will only use associativities with operators of the kind  x * x -> x
for example, in the rules of the form    expr: expr BINOP expr
in all other cases, we define two precedences if needed to resolve
conflicts.

The precedences must be listed from low to high.
*)

%nonassoc IN
%nonassoc below_SEMI
%nonassoc SEMI                          (* below EQUAL ({lbl=...; lbl=...}) *)
%nonassoc LET                           (* above SEMI ( ...; let ... in ...) *)
%nonassoc below_WITH
%nonassoc FUNCTION WITH                 (* below BAR  (match ... with ...) *)
%nonassoc FINALLY_LWT
%nonassoc AND             (* above WITH (module rec A: SIG with ... and ...) *)
%nonassoc THEN                          (* below ELSE (if ... then ...) *)
%nonassoc ELSE                          (* (if ... then ... else ...) *)
%nonassoc LESSMINUS                     (* below COLONEQUAL (lbl <- x := e) *)
%right    COLONEQUAL                    (* expr (e := e := e) *)
%nonassoc AS
%left     BAR                           (* pattern (p|p|p) *)
%nonassoc below_COMMA
%left     COMMA                         (* expr/expr_comma_list (e,e,e) *)
%right    MINUSGREATER                  (* core_type2 (t -> t -> t) *)
%right    OR BARBAR                     (* expr (e || e || e) *)
%right    AMPERSAND AMPERAMPER          (* expr (e && e && e) *)
%nonassoc below_EQUAL
%left     INFIXOP0 EQUAL LESS GREATER   (* expr (e OP e OP e) *)
%right    INFIXOP1                      (* expr (e OP e OP e) *)
%right    COLONCOLON                    (* expr (e :: e :: e) *)
%left     INFIXOP2 PLUS PLUSDOT MINUS MINUSDOT  (* expr (e OP e OP e) *)
%left     INFIXOP3 STAR                 (* expr (e OP e OP e) *)
%right    INFIXOP4                      (* expr (e OP e OP e) *)
%nonassoc prec_unary_minus prec_unary_plus (* unary - *)
%nonassoc prec_constant_constructor     (* cf. simple_expr (C versus C x) *)
%nonassoc prec_constr_appl              (* above AS BAR COLONCOLON COMMA *)
%nonassoc SHARP                         (* simple_expr/toplevel_directive *)
%nonassoc below_DOT
%nonassoc DOT
(* Finally, the first tokens of simple_expr are above everything else. *)
%nonassoc BACKQUOTE BANG BEGIN CHAR FALSE FLOAT INT INT32 INT64
          LBRACE LBRACELESS LBRACKET LBRACKETBAR LIDENT LPAREN
          NEW NATIVEINT PREFIXOP STRING TRUE UIDENT


(* Entry points *)

%start implementation                   (* for implementation files *)
%type <Parsetree.structure> implementation
%start interface                        (* for interface files *)
%type <Parsetree.signature> interface
%start top_structure_item               (* extension, ocaml-ty *)
%type <Parsetree.structure_item Location.loc list> top_structure_item
%start top_expr                        (* extension, ocaml-ty *)
%type <Parsetree.expression> top_expr
%%

(* Entry points *)

implementation:
    structure EOF                        { $1 }
;
interface:
    signature EOF                        { List.rev $1 }
;
top_expr:
  | seq_expr EOF { $1 }
;

(* Module expressions *)

module_expr:
    mod_longident
      { mkmod $startpos $endpos (Pmod_ident (mkrhs $startpos($1) $endpos($1) $1)) }
  | STRUCT structure END
      { mkmod $startpos $endpos (Pmod_structure($2)) }
  | STRUCT structure error
      { mkmod $startpos $endpos (Pmod_structure($2)) }
  | FUNCTOR LPAREN UIDENT COLON module_type RPAREN MINUSGREATER module_expr
      { mkmod $startpos $endpos (Pmod_functor(mkrhs $startpos($3) $endpos($3) $3, $5, $8)) }
  | module_expr LPAREN module_expr RPAREN
      { mkmod $startpos $endpos (Pmod_apply($1, $3)) }
  | module_expr LPAREN module_expr error
      { mkmod $startpos $endpos (Pmod_apply($1, $3)) }
  | LPAREN module_expr COLON module_type RPAREN
      { mkmod $startpos $endpos (Pmod_constraint($2, $4)) }
  | LPAREN module_expr COLON module_type error
      { mkmod $startpos $endpos (Pmod_constraint($2, $4)) }
  | LPAREN module_expr RPAREN
      { $2 }
  | LPAREN module_expr error
      { $2 }
  | LPAREN VAL expr RPAREN
      { mkmod $startpos $endpos (Pmod_unpack $3) }
  | LPAREN VAL expr COLON package_type RPAREN
      { mkmod $startpos $endpos (Pmod_unpack(
              ghexp $startpos $endpos (Pexp_constraint($3, Some(ghtyp $startpos $endpos (Ptyp_package $5)), None)))) }
  | LPAREN VAL expr COLON package_type COLONGREATER package_type RPAREN
      { mkmod $startpos $endpos (Pmod_unpack(
              ghexp $startpos $endpos (Pexp_constraint($3, Some(ghtyp $startpos $endpos (Ptyp_package $5)),
                                    Some(ghtyp $startpos $endpos (Ptyp_package $7)))))) }
  | LPAREN VAL expr COLONGREATER package_type RPAREN
      { mkmod $startpos $endpos (Pmod_unpack(
              ghexp $startpos $endpos (Pexp_constraint($3, None, Some(ghtyp $startpos $endpos (Ptyp_package $5)))))) }
  | LPAREN VAL expr COLON error
      { mkmod $startpos $endpos (Pmod_unpack $3) }
  | LPAREN VAL expr COLONGREATER error
      { mkmod $startpos $endpos (Pmod_unpack $3) }
  | LPAREN VAL expr error
      { mkmod $startpos $endpos (Pmod_unpack $3) }
;
structure:
    structure_tail                              { $1 }
  | seq_expr structure_tail                     { ghstrexp $startpos $endpos $1 :: $2 }
;
structure_tail:
    (* empty *)                                 { [] }
  | SEMISEMI                                    { [] }
  | SEMISEMI seq_expr structure_tail            { ghstrexp $startpos $endpos $2 :: $3 }
  | SEMISEMI structure_item structure_tail      { $2 @ $3 }
  | structure_item structure_tail               { $1 @ $2 }
;

top_structure_item:
  | structure_item EOF 
      { List.map (fun str -> mkloc str (symbol_rloc $startpos $endpos)) $1 }
;

with_extensions:
  | LIDENT COMMA with_extensions { $1 :: $3 }
  | LIDENT { [$1] }

structure_item:
    LET rec_flag let_bindings
      { match $3 with
        | [{ ppat_desc = Ppat_any; ppat_loc = _ }, exp] ->
            [mkstr $startpos $endpos (Pstr_eval exp)]
        | _ -> [mkstr $startpos $endpos (Pstr_value($2, List.rev $3))]
      }
  | EXTERNAL val_ident COLON core_type EQUAL primitive_declaration
      { [mkstr $startpos $endpos
          (Pstr_primitive (mkrhs $startpos($2) $endpos($2) $2, 
            { pval_type = $4; pval_prim = $6; pval_loc = symbol_rloc $startpos $endpos }))]
      }
  | TYPE type_declarations
      { [mkstr $startpos $endpos (Pstr_type(List.rev $2))] }
  | TYPE type_declarations WITH with_extensions
      {
        let ghost_loc = Some (symbol_gloc $startpos($4) $endpos($4)) in
        let ast = Fake.TypeWith.generate_definitions ~ty:($2) ?ghost_loc $4 in
        mkstr $startpos $endpos (Pstr_type(List.rev $2)) :: ast
      }
  | EXCEPTION UIDENT constructor_arguments
      { [mkstr $startpos $endpos (Pstr_exception(mkrhs $startpos($2) $endpos($2) $2, $3))] }
  | EXCEPTION UIDENT EQUAL constr_longident
      { [mkstr $startpos $endpos (Pstr_exn_rebind(mkrhs $startpos($2) $endpos($2) $2,
          mkloc $4 (rhs_loc $startpos($4) $endpos($4))))] }
  | MODULE UIDENT module_binding
      { [mkstr $startpos $endpos (Pstr_module(mkrhs $startpos($2) $endpos($2) $2, $3))] }
  | MODULE REC module_rec_bindings
      { [mkstr $startpos $endpos (Pstr_recmodule(List.rev $3))] }
  | MODULE TYPE ident EQUAL module_type
      { [mkstr $startpos $endpos (Pstr_modtype(mkrhs $startpos($3) $endpos($3) $3, $5))] }
  | OPEN mod_longident
      { [mkstr $startpos $endpos (Pstr_open (mkrhs $startpos($2) $endpos($2) $2))] }
  | CLASS class_declarations
      { [mkstr $startpos $endpos (Pstr_class (List.rev $2))] }
  | CLASS TYPE class_type_declarations
      { [mkstr $startpos $endpos (Pstr_class_type (List.rev $3))] }
  | INCLUDE module_expr
      { [mkstr $startpos $endpos (Pstr_include $2)] }
;
module_binding:
    EQUAL module_expr
      { $2 }
  | COLON module_type EQUAL module_expr
      { mkmod $startpos $endpos (Pmod_constraint($4, $2)) }
  | LPAREN UIDENT COLON module_type RPAREN module_binding
      { mkmod $startpos $endpos (Pmod_functor(mkrhs $startpos($2) $endpos($2) $2, $4, $6)) }
;
module_rec_bindings:
    module_rec_binding                            { [$1] }
  | module_rec_bindings AND module_rec_binding    { $3 :: $1 }
;
module_rec_binding:
    UIDENT COLON module_type EQUAL module_expr
    { (mkrhs $startpos($1) $endpos($5) $1, $3, $5) }
;

(* Module types *)

module_type:
    mty_longident
      { mkmty $startpos $endpos (Pmty_ident (mkrhs $startpos($1) $endpos($1) $1)) }
  | SIG signature END
      { mkmty $startpos $endpos (Pmty_signature(List.rev $2)) }
  | SIG signature error
      { mkmty $startpos $endpos (Pmty_signature(List.rev $2)) }
  | FUNCTOR LPAREN UIDENT COLON module_type RPAREN MINUSGREATER module_type
      %prec below_WITH
      { mkmty $startpos $endpos (Pmty_functor(mkrhs $startpos($3) $endpos($3) $3, $5, $8)) }
  | module_type WITH with_constraints
      { mkmty $startpos $endpos (Pmty_with($1, List.rev $3)) }
  | MODULE TYPE OF module_expr
      { mkmty $startpos $endpos (Pmty_typeof $4) }
  | LPAREN module_type RPAREN
      { $2 }
  | LPAREN module_type error
      { $2 }
;
signature:
    (* empty *)                                 { [] }
  | signature signature_item                    { $2 :: $1 }
  | signature signature_item SEMISEMI           { $2 :: $1 }
;
signature_item:
    VAL val_ident COLON core_type
      { mksig $startpos $endpos (Psig_value(mkrhs $startpos($2) $endpos($2) $2, {pval_type = $4; pval_prim = [];
          pval_loc = symbol_rloc $startpos $endpos })) }
  | EXTERNAL val_ident COLON core_type EQUAL primitive_declaration
      { mksig $startpos $endpos (Psig_value(mkrhs $startpos($2) $endpos($2) $2, {pval_type = $4; pval_prim = $6;
          pval_loc = symbol_rloc $startpos $endpos })) }
  | TYPE type_declarations
      { mksig $startpos $endpos (Psig_type(List.rev $2)) }
  | EXCEPTION UIDENT constructor_arguments
      { mksig $startpos $endpos (Psig_exception(mkrhs $startpos($2) $endpos($2) $2, $3)) }
  | MODULE UIDENT module_declaration
      { mksig $startpos $endpos (Psig_module(mkrhs $startpos($2) $endpos($2) $2, $3)) }
  | MODULE REC module_rec_declarations
      { mksig $startpos $endpos (Psig_recmodule(List.rev $3)) }
  | MODULE TYPE ident
      { mksig $startpos $endpos (Psig_modtype(mkrhs $startpos($3) $endpos($3) $3, Pmodtype_abstract)) }
  | MODULE TYPE ident EQUAL module_type
      { mksig $startpos $endpos (Psig_modtype(mkrhs $startpos($3) $endpos($3) $3, Pmodtype_manifest $5)) }
  | OPEN mod_longident
      { mksig $startpos $endpos (Psig_open (mkrhs $startpos($2) $endpos($2) $2)) }
  | INCLUDE module_type
      { mksig $startpos $endpos (Psig_include $2) }
  | CLASS class_descriptions
      { mksig $startpos $endpos (Psig_class (List.rev $2)) }
  | CLASS TYPE class_type_declarations
      { mksig $startpos $endpos (Psig_class_type (List.rev $3)) }
;

module_declaration:
    COLON module_type
      { $2 }
  | LPAREN UIDENT COLON module_type RPAREN module_declaration
      { mkmty $startpos $endpos (Pmty_functor(mkrhs $startpos($2) $endpos($2) $2, $4, $6)) }
;
module_rec_declarations:
    module_rec_declaration                              { [$1] }
  | module_rec_declarations AND module_rec_declaration  { $3 :: $1 }
;
module_rec_declaration:
    UIDENT COLON module_type                            { (mkrhs $startpos($1) $endpos($1) $1, $3) }
;

(* Class expressions *)

class_declarations:
    class_declarations AND class_declaration    { $3 :: $1 }
  | class_declaration                           { [$1] }
;
class_declaration:
    virtual_flag class_type_parameters LIDENT class_fun_binding
      { let params, variance = List.split (fst $2) in
        {pci_virt = $1; pci_params = params, snd $2;
         pci_name = mkrhs $startpos($3) $endpos($3) $3; pci_expr = $4; pci_variance = variance;
         pci_loc = symbol_rloc $startpos $endpos } }
;
class_fun_binding:
    EQUAL class_expr
      { $2 }
  | COLON class_type EQUAL class_expr
      { mkclass $startpos $endpos (Pcl_constraint($4, $2)) }
  | labeled_simple_pattern class_fun_binding
      { let (l,o,p) = $1 in mkclass $startpos $endpos (Pcl_fun(l, o, p, $2)) }
;
class_type_parameters:
    (*empty*)                                   { [], symbol_gloc Lexing.dummy_pos Lexing.dummy_pos }
  | LBRACKET type_parameter_list RBRACKET       { List.rev $2, symbol_rloc $startpos $endpos  }
;
class_fun_def:
    labeled_simple_pattern MINUSGREATER class_expr
      { let (l,o,p) = $1 in mkclass $startpos $endpos (Pcl_fun(l, o, p, $3)) }
  | labeled_simple_pattern class_fun_def
      { let (l,o,p) = $1 in mkclass $startpos $endpos (Pcl_fun(l, o, p, $2)) }
;
class_expr:
    class_simple_expr
      { $1 }
  | FUN class_fun_def
      { $2 }
  | class_simple_expr simple_labeled_expr_list
      { mkclass $startpos $endpos (Pcl_apply($1, List.rev $2)) }
  | LET rec_flag let_bindings IN class_expr
      { mkclass $startpos $endpos (Pcl_let ($2, List.rev $3, $5)) }
;
class_simple_expr:
    LBRACKET core_type_comma_list RBRACKET class_longident
      { mkclass $startpos $endpos (Pcl_constr(mkloc $4 (rhs_loc $startpos($4) $endpos($4)), List.rev $2)) }
  | class_longident
      { mkclass $startpos $endpos (Pcl_constr(mkrhs $startpos($1) $endpos($1) $1, [])) }
  | OBJECT class_structure END
      { mkclass $startpos $endpos (Pcl_structure($2)) }
  | OBJECT class_structure error
      { unclosed "object" $startpos($1) $endpos($1) "end" $startpos($3) $endpos($3) }
  | LPAREN class_expr COLON class_type RPAREN
      { mkclass $startpos $endpos (Pcl_constraint($2, $4)) }
  | LPAREN class_expr COLON class_type error
      { unclosed "(" $startpos($1) $endpos($1) ")" $startpos($5) $endpos($5) }
  | LPAREN class_expr RPAREN
      { $2 }
  | LPAREN class_expr error
      { unclosed "(" $startpos($1) $endpos($1) ")" $startpos($3) $endpos($3) }
;
class_structure:
    class_self_pattern class_fields
      { { pcstr_pat = $1; pcstr_fields = List.rev $2 } }
;
class_self_pattern:
    LPAREN pattern RPAREN
      { reloc_pat $startpos $endpos  $2 }
  | LPAREN pattern COLON core_type RPAREN
      { mkpat $startpos $endpos (Ppat_constraint($2, $4)) }
  | (* empty *)
      { ghpat $startpos $endpos (Ppat_any) }
;
class_fields:
    (* empty *)
      { [] }
  | class_fields class_field
      { $2 :: $1 }
;
class_field:
  | INHERIT override_flag class_expr parent_binder
      { mkcf $startpos $endpos  (Pcf_inher ($2, $3, $4)) }
  | VAL virtual_value
      { mkcf $startpos $endpos  (Pcf_valvirt $2) }
  | VAL value
      { mkcf $startpos $endpos  (Pcf_val $2) }
  | virtual_method
      { mkcf $startpos $endpos  (Pcf_virt $1) }
  | concrete_method
      { mkcf $startpos $endpos  (Pcf_meth $1) }
  | CONSTRAINT constrain_field
      { mkcf $startpos $endpos  (Pcf_constr $2) }
  | INITIALIZER seq_expr
      { mkcf $startpos $endpos  (Pcf_init $2) }
;
parent_binder:
    AS LIDENT
          { Some $2 }
  | (* empty *)
          { None }
;
virtual_value:
    override_flag MUTABLE VIRTUAL label COLON core_type
      { if $1 = Override then syntax_error ();
        mkloc $4 (rhs_loc $startpos($4) $endpos($4)), Mutable, $6 }
  | VIRTUAL mutable_flag label COLON core_type
      { mkrhs $startpos($3) $endpos($3) $3, $2, $5 }
;
value:
    override_flag mutable_flag label EQUAL seq_expr
      { mkrhs $startpos($3) $endpos($3) $3, $2, $1, $5 }
  | override_flag mutable_flag label type_constraint EQUAL seq_expr
      { mkrhs $startpos($3) $endpos($3) $3, $2, $1,
        (let (t, t') = $4 in ghexp $startpos $endpos (Pexp_constraint($6, t, t'))) }
;
virtual_method:
    METHOD override_flag PRIVATE VIRTUAL label COLON poly_type
      { if $2 = Override then syntax_error ();
        mkloc $5 (rhs_loc $startpos($5) $endpos($5)), Private, $7 }
  | METHOD override_flag VIRTUAL private_flag label COLON poly_type
      { if $2 = Override then syntax_error ();
        mkloc $5 (rhs_loc $startpos($5) $endpos($5)), $4, $7 }
;
concrete_method :
    METHOD override_flag private_flag label strict_binding
      { mkloc $4 (rhs_loc $startpos($4) $endpos($4)), $3, $2, ghexp $startpos $endpos (Pexp_poly ($5, None)) }
  | METHOD override_flag private_flag label COLON poly_type EQUAL seq_expr
      { mkloc $4 (rhs_loc $startpos($4) $endpos($4)), $3, $2, ghexp $startpos $endpos (Pexp_poly($8,Some $6)) }
  | METHOD override_flag private_flag label COLON TYPE lident_list
    DOT core_type EQUAL seq_expr
      { let exp, poly = wrap_type_annotation $startpos $endpos $7 $9 $11 in
        mkloc $4 (rhs_loc $startpos($4) $endpos($4)), $3, $2, ghexp $startpos $endpos (Pexp_poly(exp, Some poly)) }
;

(* Class types *)

class_type:
    class_signature
      { $1 }
  | QUESTION LIDENT COLON simple_core_type_or_tuple MINUSGREATER class_type
      { mkcty $startpos $endpos (Pcty_fun("?" ^ $2 , mkoption  $4, $6)) }
  | OPTLABEL simple_core_type_or_tuple MINUSGREATER class_type
      { mkcty $startpos $endpos (Pcty_fun("?" ^ $1, mkoption  $2, $4)) }
  | LIDENT COLON simple_core_type_or_tuple MINUSGREATER class_type
      { mkcty $startpos $endpos (Pcty_fun($1, $3, $5)) }
  | simple_core_type_or_tuple MINUSGREATER class_type
      { mkcty $startpos $endpos (Pcty_fun("", $1, $3)) }
;
class_signature:
    LBRACKET core_type_comma_list RBRACKET clty_longident
      { mkcty $startpos $endpos (Pcty_constr (mkloc $4 (rhs_loc $startpos($4) $endpos($4)), List.rev $2)) }
  | clty_longident
      { mkcty $startpos $endpos (Pcty_constr (mkrhs $startpos($1) $endpos($1) $1, [])) }
  | OBJECT class_sig_body END
      { mkcty $startpos $endpos (Pcty_signature $2) }
  | OBJECT class_sig_body error
      { unclosed "object" $startpos($1) $endpos($1) "end" $startpos($3) $endpos($3) }
;
class_sig_body:
    class_self_type class_sig_fields
    { { pcsig_self = $1; pcsig_fields = List.rev $2;
      pcsig_loc = symbol_rloc $startpos $endpos ; } }
;
class_self_type:
    LPAREN core_type RPAREN
      { $2 }
  | (* empty *)
      { mktyp $startpos $endpos (Ptyp_any) }
;
class_sig_fields:
    (* empty *)                                 { [] }
| class_sig_fields class_sig_field     { $2 :: $1 }
;
class_sig_field:
    INHERIT class_signature       { mkctf $startpos($1) $endpos($1)  (Pctf_inher $2) }
  | VAL value_type              { mkctf $startpos($1) $endpos($1)  (Pctf_val $2) }
  | virtual_method_type         { mkctf $startpos($1) $endpos($1)  (Pctf_virt $1) }
  | method_type                 { mkctf $startpos($1) $endpos($1)  (Pctf_meth $1) }
  | CONSTRAINT constrain_field        { mkctf $startpos($1) $endpos($1)  (Pctf_cstr $2) }
;
value_type:
    VIRTUAL mutable_flag label COLON core_type
      { $3, $2, Virtual, $5 }
  | MUTABLE virtual_flag label COLON core_type
      { $3, Mutable, $2, $5 }
  | label COLON core_type
      { $1, Immutable, Concrete, $3 }
;
method_type:
    METHOD private_flag label COLON poly_type
      { $3, $2, $5 }
;
virtual_method_type:
    METHOD PRIVATE VIRTUAL label COLON poly_type
      { $4, Private, $6 }
  | METHOD VIRTUAL private_flag label COLON poly_type
      { $4, $3, $6 }
;
constrain:
        core_type EQUAL core_type          { $1, $3, symbol_rloc $startpos $endpos  }
;
constrain_field:
        core_type EQUAL core_type          { $1, $3 }
;
class_descriptions:
    class_descriptions AND class_description    { $3 :: $1 }
  | class_description                           { [$1] }
;
class_description:
    virtual_flag class_type_parameters LIDENT COLON class_type
      { let params, variance = List.split (fst $2) in
        {pci_virt = $1; pci_params = params, snd $2;
         pci_name = mkrhs $startpos($3) $endpos($3) $3; pci_expr = $5; pci_variance = variance;
         pci_loc = symbol_rloc $startpos $endpos } }
;
class_type_declarations:
    class_type_declarations AND class_type_declaration  { $3 :: $1 }
  | class_type_declaration                              { [$1] }
;
class_type_declaration:
    virtual_flag class_type_parameters LIDENT EQUAL class_signature
      { let params, variance = List.split (fst $2) in
        {pci_virt = $1; pci_params = params, snd $2;
         pci_name = mkrhs $startpos($3) $endpos($3) $3; pci_expr = $5; pci_variance = variance;
         pci_loc = symbol_rloc $startpos $endpos } }
;

(* Core expressions *)

seq_expr:
  | expr        %prec below_SEMI  { $1 }
  | expr SEMI                     { reloc_exp $startpos $endpos  $1 }
  | expr SEMI seq_expr            { mkexp $startpos $endpos (Pexp_sequence($1, $3)) }
;
labeled_simple_pattern:
    QUESTION LPAREN label_let_pattern opt_default RPAREN
      { ("?" ^ fst $3, $4, snd $3) }
  | QUESTION label_var
      { ("?" ^ fst $2, None, snd $2) }
  | OPTLABEL LPAREN let_pattern opt_default RPAREN
      { ("?" ^ $1, $4, $3) }
  | OPTLABEL pattern_var
      { ("?" ^ $1, None, $2) }
  | TILDE LPAREN label_let_pattern RPAREN
      { (fst $3, None, snd $3) }
  | TILDE label_var
      { (fst $2, None, snd $2) }
  | LABEL simple_pattern
      { ($1, None, $2) }
  | simple_pattern
      { ("", None, $1) }
;
pattern_var:
    LIDENT            { mkpat $startpos $endpos (Ppat_var (mkrhs $startpos($1) $endpos($1) $1)) }
  | UNDERSCORE        { mkpat $startpos $endpos  Ppat_any }
;
opt_default:
    (* empty *)                         { None }
  | EQUAL seq_expr                      { Some $2 }
;
label_let_pattern:
    label_var
      { $1 }
  | label_var COLON core_type
      { let (lab, pat) = $1 in (lab, mkpat $startpos $endpos (Ppat_constraint(pat, $3))) }
;
label_var:
    LIDENT    { ($1, mkpat $startpos $endpos (Ppat_var (mkrhs $startpos($1) $endpos($1) $1))) }
;
let_pattern:
    pattern
      { $1 }
  | pattern COLON core_type
      { mkpat $startpos $endpos (Ppat_constraint($1, $3)) }
;
expr:
    simple_expr 
      { $1 }
  | simple_expr simple_labeled_expr_list
      { mkexp $startpos $endpos (Pexp_apply($1, List.rev $2)) }
  | LET rec_flag let_bindings IN seq_expr
      { mkexp $startpos $endpos (Pexp_let($2, List.rev $3, $5)) }
  | LET rec_flag let_bindings IN error
      { mkexp $startpos $endpos (Pexp_let($2, List.rev $3, Fake.any_val')) }
  | LET_LWT rec_flag let_bindings IN seq_expr
      { let expr = mkexp $startpos $endpos
          (Pexp_let($2, List.rev_map (Fake.pat_app Fake.Lwt.un_lwt) $3, $5)) in
        Fake.app Fake.Lwt.in_lwt expr }
  | LET MODULE UIDENT module_binding IN seq_expr
      { mkexp $startpos $endpos (Pexp_letmodule(mkrhs $startpos($3) $endpos($3) $3, $4, $6)) }
  | LET OPEN mod_longident IN seq_expr
      { mkexp $startpos $endpos (Pexp_open(mkrhs $startpos($3) $endpos($3) $3, $5)) }
  | FUNCTION opt_bar match_cases
      { mkexp $startpos $endpos (Pexp_function("", None, List.rev $3)) }
  | FUN labeled_simple_pattern fun_def
      { let (l,o,p) = $2 in mkexp $startpos $endpos (Pexp_function(l, o, [p, $3])) }
  | FUN LPAREN TYPE LIDENT RPAREN fun_def
      { mkexp $startpos $endpos (Pexp_newtype($4, $6)) }
  | MATCH seq_expr WITH opt_bar match_cases
      { mkexp $startpos $endpos (Pexp_match($2, List.rev $5)) }
  | MATCH_LWT seq_expr WITH opt_bar match_cases
      { let expr = mkexp $startpos $endpos
          (Pexp_match(Fake.app Fake.Lwt.un_lwt $2, List.rev $5)) in
        Fake.app Fake.Lwt.in_lwt expr }
  | TRY seq_expr WITH opt_bar match_cases
      { mkexp $startpos $endpos (Pexp_try($2, List.rev $5)) }
  | TRY seq_expr WITH error
      { mkexp $startpos $endpos (Pexp_try($2, [])) }
  | TRY_LWT seq_expr WITH opt_bar match_cases
      { mkexp $startpos $endpos (Pexp_try(Fake.app Fake.Lwt.in_lwt $2, List.rev $5)) }
  | TRY_LWT seq_expr FINALLY_LWT seq_expr
      { Fake.app (Fake.app Fake.Lwt.finally' $2) $4 }
  | TRY_LWT seq_expr WITH error
      { mkexp $startpos $endpos (Pexp_try(Fake.app Fake.in_lwt $2, [])) }
  | TRY_LWT seq_expr WITH opt_bar match_cases FINALLY_LWT seq_expr
      { let expr = mkexp $startpos $endpos
          (Pexp_try (Fake.app Fake.Lwt.in_lwt $2, List.rev $5)) in
        Fake.app (Fake.app Fake.Lwt.finally' expr) $7 }
  | expr_comma_list %prec below_COMMA
      { mkexp $startpos $endpos (Pexp_tuple(List.rev $1)) }
  | constr_longident simple_expr 
      { mkexp $startpos $endpos (Pexp_construct(mkrhs $startpos($1) $endpos($1) $1, Some $2, false)) }
  | name_tag simple_expr 
      { mkexp $startpos $endpos (Pexp_variant($1, Some $2)) }
  | IF seq_expr THEN expr ELSE expr
      { mkexp $startpos $endpos (Pexp_ifthenelse($2, $4, Some $6)) }
  | IF seq_expr THEN expr
      { mkexp $startpos $endpos (Pexp_ifthenelse($2, $4, None)) }
  | WHILE seq_expr DO seq_expr DONE
      { mkexp $startpos $endpos (Pexp_while($2, $4)) }
  | WHILE_LWT seq_expr DO seq_expr DONE
      { mkexp $startpos $endpos (Pexp_while(Fake.(app Lwt.un_lwt $2), Fake.(app Lwt.unit_lwt $4))) }
  | FOR val_ident EQUAL seq_expr direction_flag seq_expr DO seq_expr DONE
      { mkexp $startpos $endpos (Pexp_for(mkrhs $startpos($2) $endpos($2) $2, $4, $6, $5, $8)) }
  | FOR_LWT val_ident EQUAL seq_expr direction_flag seq_expr DO seq_expr DONE
      { let expr = mkexp $startpos $endpos
          (Pexp_for(mkrhs $startpos($2) $endpos($2) $2,
            Fake.(app Lwt.un_lwt $4),
            Fake.(app Lwt.un_lwt $6), $5,
            Fake.(app Lwt.unit_lwt $8))) in
        Fake.(app Lwt.to_lwt expr) }
  | FOR_LWT pattern IN seq_expr DO seq_expr DONE
      { mkexp $startpos $endpos
          (Pexp_let (Nonrecursive, [$2,Fake.(app Lwt.un_stream $4)], Fake.(app Lwt.unit_lwt $6))) }
  | expr COLONCOLON expr
      { mkexp_cons $startpos($1) $endpos($1) (ghexp $startpos $endpos (Pexp_tuple[$1;$3])) (symbol_rloc $startpos $endpos ) }
  | LPAREN COLONCOLON RPAREN LPAREN expr COMMA expr RPAREN
      { mkexp_cons $startpos($1) $endpos($1) (ghexp $startpos $endpos (Pexp_tuple[$5;$7])) (symbol_rloc $startpos $endpos ) }
  | expr INFIXOP0 expr
      { mkinfix $startpos($1) $endpos($1) $1 $startpos($2) $endpos($2) $2 $3 }
  | expr INFIXOP1 expr
      { mkinfix $startpos($1) $endpos($1) $1 $startpos($2) $endpos($2) $2 $3 }
  | expr INFIXOP2 expr
      { mkinfix $startpos($1) $endpos($1) $1 $startpos($2) $endpos($2) $2 $3 }
  | expr INFIXOP3 expr
      { mkinfix $startpos($1) $endpos($1) $1 $startpos($2) $endpos($2) $2 $3 }
  | expr INFIXOP4 expr
      { mkinfix $startpos($1) $endpos($1) $1 $startpos($2) $endpos($2) $2 $3 }
  | expr PLUS expr
      { mkinfix $startpos($1) $endpos($1) $1 $startpos($2) $endpos($2) "+" $3 }
  | expr PLUSDOT expr
      { mkinfix $startpos($1) $endpos($1) $1 $startpos($2) $endpos($2) "+." $3 }
  | expr MINUS expr
      { mkinfix $startpos($1) $endpos($1) $1 $startpos($2) $endpos($2) "-" $3 }
  | expr MINUSDOT expr
      { mkinfix $startpos($1) $endpos($1) $1 $startpos($2) $endpos($2) "-." $3 }
  | expr STAR expr
      { mkinfix $startpos($1) $endpos($1) $1 $startpos($2) $endpos($2) "*" $3 }
  | expr EQUAL expr
      { mkinfix $startpos($1) $endpos($1) $1 $startpos($2) $endpos($2) "=" $3 }
  | expr LESS expr
      { mkinfix $startpos($1) $endpos($1) $1 $startpos($2) $endpos($2) "<" $3 }
  | expr GREATER expr
      { mkinfix $startpos($1) $endpos($1) $1 $startpos($2) $endpos($2) ">" $3 }
  | expr OR expr
      { mkinfix $startpos($1) $endpos($1) $1 $startpos($2) $endpos($2) "or" $3 }
  | expr BARBAR expr
      { mkinfix $startpos($1) $endpos($1) $1 $startpos($2) $endpos($2) "||" $3 }
  | expr AMPERSAND expr
      { mkinfix $startpos($1) $endpos($1) $1 $startpos($2) $endpos($2) "&" $3 }
  | expr AMPERAMPER expr
      { mkinfix $startpos($1) $endpos($1) $1 $startpos($2) $endpos($2) "&&" $3 }
  | expr COLONEQUAL expr
      { mkinfix $startpos($1) $endpos($1) $1 $startpos($2) $endpos($2) ":=" $3 }
  | subtractive expr %prec prec_unary_minus
      { mkuminus $startpos($1) $endpos($1) $1 $2 }
  | additive expr %prec prec_unary_plus
      { mkuplus $startpos($1) $endpos($1)  $1 $2 }
  | simple_expr DOT label_longident LESSMINUS expr
      { mkexp $startpos $endpos (Pexp_setfield($1, mkrhs $startpos($3) $endpos($3) $3, $5)) }
  | simple_expr DOT LPAREN seq_expr RPAREN LESSMINUS expr
      { mkexp $startpos $endpos
          (Pexp_apply(ghexp $startpos $endpos (Pexp_ident(array_function "Array" "set")),
                      ["",$1; "",$4; "",$7])) }
  | simple_expr DOT LBRACKET seq_expr RBRACKET LESSMINUS expr
      { mkexp $startpos $endpos 
          (Pexp_apply(ghexp $startpos $endpos (Pexp_ident(array_function "String" "set")),
                      ["",$1; "",$4; "",$7])) }
  | simple_expr DOT LBRACE expr RBRACE LESSMINUS expr
      { bigarray_set $startpos($1) $endpos($7) $1 $4 $7 }
  | label LESSMINUS expr
      { mkexp $startpos $endpos (Pexp_setinstvar(mkrhs $startpos($1) $endpos($1) $1, $3)) }
  | ASSERT simple_expr 
      { mkassert $startpos $endpos  $2 }
  | LAZY simple_expr 
      { mkexp $startpos $endpos  (Pexp_lazy ($2)) }
  | OBJECT class_structure END
      { mkexp $startpos $endpos  (Pexp_object($2)) }
  | OBJECT class_structure error
      { unclosed "object" $startpos($1) $endpos($1) "end" $startpos($3) $endpos($3) }
;
simple_expr:
    val_longident
      { mkexp $startpos $endpos (Pexp_ident (mkrhs $startpos($1) $endpos($1) $1)) }
  | constant
      { mkexp $startpos $endpos (Pexp_constant $1) }
  | constr_longident %prec prec_constant_constructor
      { mkexp $startpos $endpos (Pexp_construct(mkrhs $startpos($1) $endpos($1) $1, None, false)) }
  | name_tag %prec prec_constant_constructor
      { mkexp $startpos $endpos (Pexp_variant($1, None)) }
  | LPAREN seq_expr RPAREN
      { reloc_exp $startpos $endpos  $2 }
  | LPAREN seq_expr error
      { reloc_exp $startpos $endpos  $2 }
  | BEGIN seq_expr END
      { reloc_exp $startpos $endpos  $2 }
  | BEGIN END
      { mkexp $startpos $endpos  (Pexp_construct (mkloc (Lident "()") (symbol_rloc $startpos $endpos), None, false)) }
  | BEGIN seq_expr error
      { reloc_exp $startpos $endpos  $2 }
  | LPAREN seq_expr type_constraint RPAREN
      { let (t, t') = $3 in mkexp $startpos $endpos (Pexp_constraint($2, t, t')) }
  | simple_expr DOT label_longident
      { mkexp $startpos $endpos (Pexp_field($1, mkrhs $startpos($3) $endpos($3) $3)) }
  | mod_longident DOT LPAREN seq_expr RPAREN
      { mkexp $startpos $endpos (Pexp_open(mkrhs $startpos($1) $endpos($1) $1, $4)) }
  | mod_longident DOT LPAREN seq_expr error
      { mkexp $startpos $endpos (Pexp_open(mkrhs $startpos($1) $endpos($1) $1, $4)) }
  | simple_expr DOT LPAREN seq_expr RPAREN
      { mkexp $startpos $endpos (Pexp_apply(ghexp $startpos $endpos (Pexp_ident(array_function "Array" "get")),
                         ["",$1; "",$4])) }
  | simple_expr DOT LPAREN seq_expr error
      { mkexp $startpos $endpos (Pexp_apply(ghexp $startpos $endpos (Pexp_ident(array_function "Array" "get")),
                         ["",$1; "",$4])) }
  | simple_expr DOT LBRACKET seq_expr RBRACKET
      { mkexp $startpos $endpos (Pexp_apply(ghexp $startpos $endpos (Pexp_ident(array_function "String" "get")),
                         ["",$1; "",$4])) }
  | simple_expr DOT LBRACKET seq_expr error
      { mkexp $startpos $endpos (Pexp_apply(ghexp $startpos $endpos (Pexp_ident(array_function "String" "get")),
                         ["",$1; "",$4])) }
  | simple_expr DOT LBRACE expr RBRACE
      { bigarray_get $startpos $endpos $1 $4 }
  | simple_expr DOT LBRACE expr error
      { bigarray_get $startpos $endpos $1 $4 }
  | LBRACE record_expr RBRACE
      { let (exten, fields) = $2 in mkexp $startpos $endpos (Pexp_record(fields, exten)) }
  | LBRACE record_expr error
      { let (exten, fields) = $2 in mkexp $startpos $endpos (Pexp_record(fields, exten)) }
  | LBRACKETBAR expr_semi_list opt_semi BARRBRACKET
      { mkexp $startpos $endpos (Pexp_array(List.rev $2)) }
  | LBRACKETBAR expr_semi_list opt_semi error
      { mkexp $startpos $endpos (Pexp_array(List.rev $2)) }
  | LBRACKETBAR BARRBRACKET
      { mkexp $startpos $endpos (Pexp_array []) }
  | LBRACKET expr_semi_list opt_semi RBRACKET
      { reloc_exp $startpos $endpos  (mktailexp $startpos($1) $endpos($1)  (List.rev $2)) }
  | LBRACKET expr_semi_list opt_semi error
      { reloc_exp $startpos $endpos  (mktailexp $startpos($1) $endpos($1)  (List.rev $2)) }
  | PREFIXOP simple_expr
      { mkexp $startpos $endpos (Pexp_apply(mkoperator $startpos($1) $endpos($1) $1, ["",$2])) }
  | BANG simple_expr
      { mkexp $startpos $endpos (Pexp_apply(mkoperator $startpos($1) $endpos($1) "!", ["",$2])) }
  | NEW class_longident
      { mkexp $startpos $endpos (Pexp_new(mkrhs $startpos($2) $endpos($2) $2)) }
  | LBRACELESS field_expr_list opt_semi GREATERRBRACE
      { mkexp $startpos $endpos (Pexp_override(List.rev $2)) }
  | LBRACELESS field_expr_list opt_semi error
      { mkexp $startpos $endpos (Pexp_override(List.rev $2)) }
  | LBRACELESS GREATERRBRACE
      { mkexp $startpos $endpos (Pexp_override []) }
  | simple_expr SHARP label
      { mkexp $startpos $endpos (Pexp_send($1, $3)) }
  | LPAREN MODULE module_expr RPAREN
      { mkexp $startpos $endpos  (Pexp_pack $3) }
  | LPAREN MODULE module_expr COLON package_type RPAREN
      { mkexp $startpos $endpos  (Pexp_constraint (ghexp $startpos $endpos  (Pexp_pack $3),
                                Some (ghtyp $startpos $endpos  (Ptyp_package $5)), None)) }
  | LPAREN MODULE module_expr COLON error
      { mkexp $startpos $endpos  (Pexp_pack $3) }
;
simple_labeled_expr_list:
    labeled_simple_expr
      { [$1] }
  | simple_labeled_expr_list labeled_simple_expr
      { $2 :: $1 }
;
labeled_simple_expr:
    simple_expr 
      { ("", $1) }
  | label_expr
      { $1 }
;
label_expr:
    LABEL simple_expr 
      { ($1, $2) }
  | TILDE label_ident
      { $2 }
  | QUESTION label_ident
      { ("?" ^ fst $2, snd $2) }
  | OPTLABEL simple_expr 
      { ("?" ^ $1, $2) }
;
label_ident:
    LIDENT { ($1, mkexp $startpos $endpos (Pexp_ident(mkrhs $startpos($1) $endpos($1) (Lident $1)))) }
;
let_bindings:
    let_binding                                 { [$1] }
  | let_bindings AND let_binding                { $3 :: $1 }
;

lident_list:
    LIDENT                            { [$1] }
  | LIDENT lident_list                { $1 :: $2 }
;
let_binding:
    val_ident fun_binding
      { (mkpatvar $startpos $endpos $1, $2) }
  | val_ident COLON typevar_list DOT core_type EQUAL seq_expr
      { (ghpat $startpos $endpos (Ppat_constraint(mkpatvar $startpos $endpos $1, ghtyp $startpos $endpos (Ptyp_poly($3,$5)))), $7) }
  | val_ident COLON TYPE lident_list DOT core_type EQUAL seq_expr
      { let exp, poly = wrap_type_annotation $startpos($1) $endpos($1) $4 $6 $8 in
        (ghpat $startpos $endpos (Ppat_constraint(mkpatvar $startpos $endpos $1, poly)), exp) }
  | pattern EQUAL seq_expr
      { ($1, $3) }
;
fun_binding:
    strict_binding
      { $1 }
  | type_constraint EQUAL seq_expr
      { let (t, t') = $1 in ghexp $startpos $endpos (Pexp_constraint($3, t, t')) }
;
strict_binding:
    EQUAL seq_expr
      { $2 }
  | labeled_simple_pattern fun_binding
      { let (l, o, p) = $1 in ghexp $startpos $endpos (Pexp_function(l, o, [p, $2])) }
  | LPAREN TYPE LIDENT RPAREN fun_binding
      { mkexp $startpos $endpos (Pexp_newtype($3, $5)) }
;
match_cases:
    pattern match_action                        { [$1, $2] }
  | match_cases BAR pattern match_action        { ($3, $4) :: $1 }
;
fun_def:
    match_action                                { $1 }
  | labeled_simple_pattern fun_def
      { let (l,o,p) = $1 in ghexp $startpos $endpos (Pexp_function(l, o, [p, $2])) }
  | LPAREN TYPE LIDENT RPAREN fun_def
      { mkexp $startpos $endpos (Pexp_newtype($3, $5)) }
;
match_action:
    MINUSGREATER seq_expr                       { $2 }
  | WHEN seq_expr MINUSGREATER seq_expr         { mkexp $startpos $endpos (Pexp_when($2, $4)) }
;
expr_comma_list:
    expr_comma_list COMMA expr                  { $3 :: $1 }
  | expr COMMA expr                             { [$3; $1] }
;
record_expr:
    simple_expr WITH lbl_expr_list              { (Some $1, $3) }
  | lbl_expr_list                               { (None, $1) }
;
lbl_expr_list:
     lbl_expr { [$1] }
  |  lbl_expr SEMI lbl_expr_list { $1 :: $3 }
  |  lbl_expr SEMI { [$1] }
;
lbl_expr:
    label_longident EQUAL expr
      { (mkrhs $startpos($1) $endpos($1) $1,$3) }
  | label_longident
      { (mkrhs $startpos($1) $endpos($1) $1, exp_of_label $startpos($1) $endpos($1) $1 1) }
;
field_expr_list:
    label EQUAL expr
      { [mkrhs $startpos($1) $endpos($1) $1,$3] }
  | field_expr_list SEMI label EQUAL expr
      { (mkrhs $startpos($3) $endpos($3) $3, $5) :: $1 }
;
expr_semi_list:
    expr                                        { [$1] }
  | expr_semi_list SEMI expr                    { $3 :: $1 }
;
type_constraint:
    COLON core_type                             { (Some $2, None) }
  | COLON core_type COLONGREATER core_type      { (Some $2, Some $4) }
  | COLONGREATER core_type                      { (None, Some $2) }
  | COLON error                                 { syntax_error() }
  | COLONGREATER error                          { syntax_error() }
;

(* Patterns *)

pattern:
    simple_pattern
      { $1 }
  | pattern AS val_ident
      { mkpat $startpos $endpos (Ppat_alias($1, mkrhs $startpos($3) $endpos($3) $3)) }
  | pattern_comma_list  %prec below_COMMA
      { mkpat $startpos $endpos (Ppat_tuple(List.rev $1)) }
  | constr_longident pattern %prec prec_constr_appl
      { mkpat $startpos $endpos (Ppat_construct(mkrhs $startpos($1) $endpos($1) $1, Some $2, false)) }
  | name_tag pattern %prec prec_constr_appl
      { mkpat $startpos $endpos (Ppat_variant($1, Some $2)) }
  | pattern COLONCOLON pattern
      { mkpat_cons $startpos $endpos (ghpat $startpos $endpos (Ppat_tuple[$1;$3])) (symbol_rloc $startpos $endpos ) }
  | LPAREN COLONCOLON RPAREN LPAREN pattern COMMA pattern RPAREN
      { mkpat_cons $startpos $endpos (ghpat $startpos $endpos (Ppat_tuple[$5;$7])) (symbol_rloc $startpos $endpos ) }
  | pattern BAR pattern
      { mkpat $startpos $endpos (Ppat_or($1, $3)) }
  | LAZY simple_pattern
      { mkpat $startpos $endpos (Ppat_lazy $2) }
;
simple_pattern:
    val_ident %prec below_EQUAL
      { mkpat $startpos $endpos (Ppat_var (mkrhs $startpos($1) $endpos($1) $1)) }
  | UNDERSCORE
      { mkpat $startpos $endpos (Ppat_any) }
  | signed_constant
      { mkpat $startpos $endpos (Ppat_constant $1) }
  | CHAR DOTDOT CHAR
      { mkrangepat $startpos($1) $endpos($1) $1 $3 }
  | constr_longident
      { mkpat $startpos $endpos (Ppat_construct(mkrhs $startpos($1) $endpos($1) $1, None, false)) }
  | name_tag
      { mkpat $startpos $endpos (Ppat_variant($1, None)) }
  | SHARP type_longident
      { mkpat $startpos $endpos (Ppat_type (mkrhs $startpos($2) $endpos($2) $2)) }
  | LBRACE lbl_pattern_list RBRACE
      { let (fields, closed) = $2 in mkpat $startpos $endpos (Ppat_record(fields, closed)) }
  | LBRACE lbl_pattern_list error
      { let (fields, closed) = $2 in mkpat $startpos $endpos (Ppat_record(fields, closed)) }
  | LBRACKET pattern_semi_list opt_semi RBRACKET
      { reloc_pat $startpos($1) $endpos($1)  (mktailpat $startpos($1) $endpos($1)  (List.rev $2)) }
  | LBRACKET pattern_semi_list opt_semi error
      { reloc_pat $startpos($1) $endpos($1)  (mktailpat $startpos($1) $endpos($1)  (List.rev $2)) }
  | LBRACKETBAR pattern_semi_list opt_semi BARRBRACKET
      { mkpat $startpos $endpos (Ppat_array(List.rev $2)) }
  | LBRACKETBAR BARRBRACKET
      { mkpat $startpos $endpos (Ppat_array []) }
  | LBRACKETBAR pattern_semi_list opt_semi error
      { mkpat $startpos $endpos (Ppat_array(List.rev $2)) }
  | LPAREN pattern RPAREN
      { reloc_pat $startpos($1) $endpos($1)  $2 }
  | LPAREN pattern error
      { reloc_pat $startpos($1) $endpos($1)  $2 }
  | LPAREN pattern COLON core_type RPAREN
      { mkpat $startpos $endpos (Ppat_constraint($2, $4)) }
  | LPAREN pattern COLON core_type error
      { mkpat $startpos $endpos (Ppat_constraint($2, $4)) }
  | LPAREN MODULE UIDENT RPAREN
      { mkpat $startpos $endpos (Ppat_unpack (mkrhs $startpos($3) $endpos($3) $3)) }
  | LPAREN MODULE UIDENT COLON package_type RPAREN
      { mkpat $startpos $endpos (Ppat_constraint(mkpat $startpos $endpos (Ppat_unpack (mkrhs $startpos($3) $endpos($3) $3)),ghtyp $startpos $endpos (Ptyp_package $5))) }
  | LPAREN MODULE UIDENT COLON package_type error
      { mkpat $startpos $endpos (Ppat_constraint(mkpat $startpos $endpos (Ppat_unpack (mkrhs $startpos($3) $endpos($3) $3)),ghtyp $startpos $endpos (Ptyp_package $5))) }
;

pattern_comma_list:
    pattern_comma_list COMMA pattern            { $3 :: $1 }
  | pattern COMMA pattern                       { [$3; $1] }
;
pattern_semi_list:
    pattern                                     { [$1] }
  | pattern_semi_list SEMI pattern              { $3 :: $1 }
;
lbl_pattern_list:
     lbl_pattern { [$1], Closed }
  |  lbl_pattern SEMI { [$1], Closed }
  |  lbl_pattern SEMI UNDERSCORE opt_semi { [$1], Open }
  |  lbl_pattern SEMI lbl_pattern_list { let (fields, closed) = $3 in $1 :: fields, closed }
;
lbl_pattern:
    label_longident EQUAL pattern
      { (mkrhs $startpos($1) $endpos($1) $1,$3) }
  | label_longident
      { (mkrhs $startpos($1) $endpos($1) $1, pat_of_label $startpos($1) $endpos($1) $1 1) }
;

(* Primitive declarations *)

primitive_declaration:
    STRING                                      { [$1] }
  | STRING primitive_declaration                { $1 :: $2 }
;

(* Type declarations *)

type_declarations:
    type_declaration                            { [$1] }
  | type_declarations AND type_declaration      { $3 :: $1 }
;

type_declaration:
    optional_type_parameters LIDENT type_kind constraints
      { let (params, variance) = List.split $1 in
        let (kind, private_flag, manifest) = $3 in
        (mkrhs $startpos($2) $endpos($2) $2, {ptype_params = params;
              ptype_cstrs = List.rev $4;
              ptype_kind = kind;
              ptype_private = private_flag;
              ptype_manifest = manifest;
              ptype_variance = variance;
              ptype_loc = symbol_rloc $startpos $endpos  }) }
;
constraints:
        constraints CONSTRAINT constrain        { $3 :: $1 }
      | (* empty *)                             { [] }
;
type_kind:
    (*empty*)
      { (Ptype_abstract, Public, None) }
  | EQUAL core_type
      { (Ptype_abstract, Public, Some $2) }
  | EQUAL PRIVATE core_type
      { (Ptype_abstract, Private, Some $3) }
  | EQUAL constructor_declarations
      { (Ptype_variant(List.rev $2), Public, None) }
  | EQUAL PRIVATE constructor_declarations
      { (Ptype_variant(List.rev $3), Private, None) }
  | EQUAL private_flag BAR constructor_declarations
      { (Ptype_variant(List.rev $4), $2, None) }
  | EQUAL private_flag LBRACE label_declarations opt_semi RBRACE
      { (Ptype_record(List.rev $4), $2, None) }
  | EQUAL core_type EQUAL private_flag opt_bar constructor_declarations
      { (Ptype_variant(List.rev $6), $4, Some $2) }
  | EQUAL core_type EQUAL private_flag LBRACE label_declarations opt_semi RBRACE
      { (Ptype_record(List.rev $6), $4, Some $2) }
;
optional_type_parameters:
    (*empty*)                                   { [] }
  | optional_type_parameter                              { [$1] }
  | LPAREN optional_type_parameter_list RPAREN  { List.rev $2 }
;
optional_type_parameter:
    type_variance QUOTE ident                   { Some (mkrhs $startpos($3) $endpos($3) $3), $1 }
  | type_variance UNDERSCORE                    { None, $1 }
;
optional_type_parameter_list:
    optional_type_parameter                              { [$1] }
  | optional_type_parameter_list COMMA optional_type_parameter    { $3 :: $1 }
;



type_parameters:
    (*empty*)                                   { [] }
  | type_parameter                              { [$1] }
  | LPAREN type_parameter_list RPAREN           { List.rev $2 }
;
type_parameter:
    type_variance QUOTE ident                   { mkrhs $startpos($3) $endpos($3) $3, $1 }
;
type_variance:
    (* empty *)                                 { false, false }
  | PLUS                                        { true, false }
  | MINUS                                       { false, true }
;
type_parameter_list:
    type_parameter                              { [$1] }
  | type_parameter_list COMMA type_parameter    { $3 :: $1 }
;
constructor_declarations:
    constructor_declaration                     { [$1] }
  | constructor_declarations BAR constructor_declaration { $3 :: $1 }
;
constructor_declaration:

  | constr_ident generalized_constructor_arguments
      { let arg_types,ret_type = $2 in
        (mkrhs $startpos($1) $endpos($1) $1, arg_types,ret_type, symbol_rloc $startpos $endpos ) }
;

constructor_arguments:
    (*empty*)                                   { [] }
  | OF core_type_list                           { List.rev $2 }
;

generalized_constructor_arguments:
    (*empty*)                                   { ([],None) }
  | OF core_type_list                           { (List.rev $2,None) }
  | COLON core_type_list MINUSGREATER simple_core_type
                                                { (List.rev $2,Some $4) }
  | COLON simple_core_type                      { ([],Some $2) }
;



label_declarations:
    label_declaration                           { [$1] }
  | label_declarations SEMI label_declaration   { $3 :: $1 }
;
label_declaration:
    mutable_flag label COLON poly_type          { (mkrhs $startpos($2) $endpos($2) $2, $1, $4, symbol_rloc $startpos $endpos ) }
;

(* "with" constraints (additional type equations over signature components) *)

with_constraints:
    with_constraint                             { [$1] }
  | with_constraints AND with_constraint        { $3 :: $1 }
;
with_constraint:
    TYPE type_parameters label_longident with_type_binder core_type constraints
      { let params, variance = List.split $2 in
        (mkrhs $startpos($3) $endpos($3) $3,  Pwith_type {ptype_params = List.map (fun x -> Some x) params;
                         ptype_cstrs = List.rev $6;
                         ptype_kind = Ptype_abstract;
                         ptype_manifest = Some $5;
                         ptype_private = $4;
                         ptype_variance = variance;
                         ptype_loc = symbol_rloc $startpos $endpos }) }
    (* used label_longident instead of type_longident to disallow
       functor applications in type path *)
  | TYPE type_parameters label_longident COLONEQUAL core_type
      { let params, variance = List.split $2 in
        (mkrhs $startpos($3) $endpos($3) $3, Pwith_typesubst {ptype_params = List.map (fun x -> Some x) params;
                              ptype_cstrs = [];
                              ptype_kind = Ptype_abstract;
                              ptype_manifest = Some $5;
                              ptype_private = Public;
                              ptype_variance = variance;
                              ptype_loc = symbol_rloc $startpos $endpos }) }
  | MODULE mod_longident EQUAL mod_ext_longident
      { (mkrhs $startpos($2) $endpos($2) $2, Pwith_module (mkrhs $startpos($4) $endpos($4) $4)) }
  | MODULE mod_longident COLONEQUAL mod_ext_longident
      { (mkrhs $startpos($2) $endpos($2) $2, Pwith_modsubst (mkrhs $startpos($4) $endpos($4) $4)) }
;
with_type_binder:
    EQUAL          { Public }
  | EQUAL PRIVATE  { Private }
;

(* Polymorphic types *)

typevar_list:
        QUOTE ident                             { [$2] }
      | typevar_list QUOTE ident                { $3 :: $1 }
;
poly_type:
        core_type
          { mktyp $startpos $endpos (Ptyp_poly([], $1)) }
      | typevar_list DOT core_type
          { mktyp $startpos $endpos (Ptyp_poly(List.rev $1, $3)) }
;

(* Core types *)

core_type:
    core_type2
      { $1 }
  | core_type2 AS QUOTE ident
      { mktyp $startpos $endpos (Ptyp_alias($1, $4)) }
;
core_type2:
    simple_core_type_or_tuple
      { $1 }
  | QUESTION LIDENT COLON core_type2 MINUSGREATER core_type2
      { mktyp $startpos $endpos (Ptyp_arrow("?" ^ $2 , mkoption  $4, $6)) }
  | OPTLABEL core_type2 MINUSGREATER core_type2
      { mktyp $startpos $endpos (Ptyp_arrow("?" ^ $1 , mkoption  $2, $4)) }
  | LIDENT COLON core_type2 MINUSGREATER core_type2
      { mktyp $startpos $endpos (Ptyp_arrow($1, $3, $5)) }
  | core_type2 MINUSGREATER core_type2
      { mktyp $startpos $endpos (Ptyp_arrow("", $1, $3)) }
;

simple_core_type:
    simple_core_type2  
      { $1 }
  | LPAREN core_type_comma_list RPAREN 
      { match $2 with [sty] -> sty | _ -> raise Parsing.Parse_error }
;
simple_core_type2:
    QUOTE ident
      { mktyp $startpos $endpos (Ptyp_var $2) }
  | UNDERSCORE
      { mktyp $startpos $endpos (Ptyp_any) }
  | type_longident
      { mktyp $startpos $endpos (Ptyp_constr(mkrhs $startpos($1) $endpos($1) $1, [])) }
  | simple_core_type2 type_longident
      { mktyp $startpos $endpos (Ptyp_constr(mkrhs $startpos($2) $endpos($2) $2, [$1])) }
  | LPAREN core_type_comma_list RPAREN type_longident
      { mktyp $startpos $endpos (Ptyp_constr(mkrhs $startpos($4) $endpos($4) $4, List.rev $2)) }
  | LESS meth_list GREATER
      { mktyp $startpos $endpos (Ptyp_object $2) }
  | LESS GREATER
      { mktyp $startpos $endpos (Ptyp_object []) }
  | SHARP class_longident opt_present
      { mktyp $startpos $endpos (Ptyp_class(mkrhs $startpos($2) $endpos($2) $2, [], $3)) }
  | simple_core_type2 SHARP class_longident opt_present
      { mktyp $startpos $endpos (Ptyp_class(mkrhs $startpos($3) $endpos($3) $3, [$1], $4)) }
  | LPAREN core_type_comma_list RPAREN SHARP class_longident opt_present
      { mktyp $startpos $endpos (Ptyp_class(mkrhs $startpos($5) $endpos($5) $5, List.rev $2, $6)) }
  | LBRACKET tag_field RBRACKET
      { mktyp $startpos $endpos (Ptyp_variant([$2], true, None)) }
(* PR#3835: this is not LR(1), would need lookahead=2
  | LBRACKET simple_core_type2 RBRACKET
      { mktyp $startpos $endpos (Ptyp_variant([$2], true, None)) }
*)
  | LBRACKET BAR row_field_list RBRACKET
      { mktyp $startpos $endpos (Ptyp_variant(List.rev $3, true, None)) }
  | LBRACKET row_field BAR row_field_list RBRACKET
      { mktyp $startpos $endpos (Ptyp_variant($2 :: List.rev $4, true, None)) }
  | LBRACKETGREATER opt_bar row_field_list RBRACKET
      { mktyp $startpos $endpos (Ptyp_variant(List.rev $3, false, None)) }
  | LBRACKETGREATER RBRACKET
      { mktyp $startpos $endpos (Ptyp_variant([], false, None)) }
  | LBRACKETLESS opt_bar row_field_list RBRACKET
      { mktyp $startpos $endpos (Ptyp_variant(List.rev $3, true, Some [])) }
  | LBRACKETLESS opt_bar row_field_list GREATER name_tag_list RBRACKET
      { mktyp $startpos $endpos (Ptyp_variant(List.rev $3, true, Some (List.rev $5))) }
  | LPAREN MODULE package_type RPAREN
      { mktyp $startpos $endpos (Ptyp_package $3) }
;
package_type:
    mty_longident { (mkrhs $startpos($1) $endpos($1) $1, []) }
  | mty_longident WITH package_type_cstrs { (mkrhs $startpos($1) $endpos($1) $1, $3) }
;
package_type_cstr:
    TYPE label_longident EQUAL core_type { (mkrhs $startpos($2) $endpos($2) $2, $4) }
;
package_type_cstrs:
    package_type_cstr { [$1] }
  | package_type_cstr AND package_type_cstrs { $1::$3 }
;
row_field_list:
    row_field                                   { [$1] }
  | row_field_list BAR row_field                { $3 :: $1 }
;
row_field:
    tag_field                                   { $1 }
  | simple_core_type2                           { Rinherit $1 }
;
tag_field:
    name_tag OF opt_ampersand amper_type_list
      { Rtag ($1, $3, List.rev $4) }
  | name_tag
      { Rtag ($1, true, []) }
;
opt_ampersand:
    AMPERSAND                                   { true }
  | (* empty *)                                 { false }
;
amper_type_list:
    core_type                                   { [$1] }
  | amper_type_list AMPERSAND core_type         { $3 :: $1 }
;
opt_present:
    LBRACKETGREATER name_tag_list RBRACKET      { List.rev $2 }
  | (* empty *)                                 { [] }
;
name_tag_list:
    name_tag                                    { [$1] }
  | name_tag_list name_tag                      { $2 :: $1 }
;
simple_core_type_or_tuple:
    simple_core_type                            { $1 }
  | simple_core_type STAR core_type_list
      { mktyp $startpos $endpos (Ptyp_tuple($1 :: List.rev $3)) }
;
core_type_comma_list:
    core_type                                   { [$1] }
  | core_type_comma_list COMMA core_type        { $3 :: $1 }
;
core_type_list:
    simple_core_type                            { [$1] }
  | core_type_list STAR simple_core_type        { $3 :: $1 }
;
meth_list:
    field SEMI meth_list                        { $1 :: $3 }
  | field opt_semi                              { [$1] }
  | DOTDOT                                      { [mkfield $startpos $endpos Pfield_var] }
;
field:
    label COLON poly_type                       { mkfield $startpos $endpos (Pfield($1, $3)) }
;
label:
    LIDENT                                      { $1 }
;

(* Constants *)

constant:
    INT                                         { Const_int $1 }
  | CHAR                                        { Const_char $1 }
  | STRING                                      { Const_string $1 }
  | FLOAT                                       { Const_float $1 }
  | INT32                                       { Const_int32 $1 }
  | INT64                                       { Const_int64 $1 }
  | NATIVEINT                                   { Const_nativeint $1 }
;
signed_constant:
    constant                                    { $1 }
  | MINUS INT                                   { Const_int(- $2) }
  | MINUS FLOAT                                 { Const_float("-" ^ $2) }
  | MINUS INT32                                 { Const_int32(Int32.neg $2) }
  | MINUS INT64                                 { Const_int64(Int64.neg $2) }
  | MINUS NATIVEINT                             { Const_nativeint(Nativeint.neg $2) }
  | PLUS INT                                    { Const_int $2 }
  | PLUS FLOAT                                  { Const_float $2 }
  | PLUS INT32                                  { Const_int32 $2 }
  | PLUS INT64                                  { Const_int64 $2 }
  | PLUS NATIVEINT                              { Const_nativeint $2 }
;

(* Identifiers and long identifiers *)

ident:
    UIDENT                                      { $1 }
  | LIDENT                                      { $1 }
;
val_ident:
    LIDENT                                      { $1 }
  | LPAREN operator RPAREN                      { $2 }
;
operator:
    PREFIXOP                                    { $1 }
  | INFIXOP0                                    { $1 }
  | INFIXOP1                                    { $1 }
  | INFIXOP2                                    { $1 }
  | INFIXOP3                                    { $1 }
  | INFIXOP4                                    { $1 }
  | BANG                                        { "!" }
  | PLUS                                        { "+" }
  | PLUSDOT                                     { "+." }
  | MINUS                                       { "-" }
  | MINUSDOT                                    { "-." }
  | STAR                                        { "*" }
  | EQUAL                                       { "=" }
  | LESS                                        { "<" }
  | GREATER                                     { ">" }
  | OR                                          { "or" }
  | BARBAR                                      { "||" }
  | AMPERSAND                                   { "&" }
  | AMPERAMPER                                  { "&&" }
  | COLONEQUAL                                  { ":=" }
;
constr_ident:
    UIDENT                                      { $1 }
(*  | LBRACKET RBRACKET                           { "[]" } *)
  | LPAREN RPAREN                               { "()" }
  | COLONCOLON                                  { "::" }
(*  | LPAREN COLONCOLON RPAREN                    { "::" } *)
  | FALSE                                       { "false" }
  | TRUE                                        { "true" }
;

val_longident:
    val_ident                                   { Lident $1 }
  | mod_longident DOT val_ident                 { Ldot($1, $3) }
;
constr_longident:
    mod_longident       %prec below_DOT         { $1 }
  | LBRACKET RBRACKET                           { Lident "[]" }
  | LPAREN RPAREN                               { Lident "()" }
  | FALSE                                       { Lident "false" }
  | TRUE                                        { Lident "true" }
;
label_longident:
    LIDENT                                      { Lident $1 }
  | mod_longident DOT LIDENT                    { Ldot($1, $3) }
;
type_longident:
    LIDENT                                      { Lident $1 }
  | mod_ext_longident DOT LIDENT                { Ldot($1, $3) }
;
mod_longident:
    UIDENT                                      { Lident $1 }
  | mod_longident DOT UIDENT                    { Ldot($1, $3) }
;
mod_ext_longident:
    UIDENT                                      { Lident $1 }
  | mod_ext_longident DOT UIDENT                { Ldot($1, $3) }
  | mod_ext_longident LPAREN mod_ext_longident RPAREN { lapply $startpos $endpos $1 $3 }
;
mty_longident:
    ident                                       { Lident $1 }
  | mod_ext_longident DOT ident                 { Ldot($1, $3) }
;
clty_longident:
    LIDENT                                      { Lident $1 }
  | mod_ext_longident DOT LIDENT                { Ldot($1, $3) }
;
class_longident:
    LIDENT                                      { Lident $1 }
  | mod_longident DOT LIDENT                    { Ldot($1, $3) }
;

(* Miscellaneous *)

name_tag:
    BACKQUOTE ident                             { $2 }
;
rec_flag:
    (* empty *)                                 { Nonrecursive }
  | REC                                         { Recursive }
;
direction_flag:
    TO                                          { Upto }
  | DOWNTO                                      { Downto }
;
private_flag:
    (* empty *)                                 { Public }
  | PRIVATE                                     { Private }
;
mutable_flag:
    (* empty *)                                 { Immutable }
  | MUTABLE                                     { Mutable }
;
virtual_flag:
    (* empty *)                                 { Concrete }
  | VIRTUAL                                     { Virtual }
;
override_flag:
    (* empty *)                                 { Fresh }
  | BANG                                        { Override }
;
opt_bar:
    (* empty *)                                 { () }
  | BAR                                         { () }
;
opt_semi:
  | (* empty *)                                 { () }
  | SEMI                                        { () }
;
subtractive:
  | MINUS                                       { "-" }
  | MINUSDOT                                    { "-." }
;
additive:
  | PLUS                                        { "+" }
  | PLUSDOT                                     { "+." }
;
%%<|MERGE_RESOLUTION|>--- conflicted
+++ resolved
@@ -97,35 +97,6 @@
 let ghexp startpos endpos d = { pexp_desc = d; pexp_loc = symbol_gloc startpos endpos };;
 let ghpat startpos endpos d = { ppat_desc = d; ppat_loc = symbol_gloc startpos endpos };;
 let ghtyp startpos endpos d = { ptyp_desc = d; ptyp_loc = symbol_gloc startpos endpos };;
-
-(* Fake namespace support (extensions) *)
-<<<<<<< HEAD
-module Fake =
-struct
-  let prim_ident prim = Longident.parse ("_." ^ prim)
-  let prim prim = {
-    pexp_desc = Pexp_ident (Location.mknoloc (prim_ident prim));
-    pexp_loc = Location.none
-  }
-
-  let app a b =
-    let pexp_loc = { b.pexp_loc with Location.loc_ghost = true } in
-    { pexp_desc = Pexp_apply (a, ["", b]) ; pexp_loc }
-
-  let pat_app f (pat,expr) = pat, app f expr 
-
-  let any_val' = prim "Any.val'"
-  let un_lwt = prim "Lwt.un_lwt"
-  let to_lwt = prim "Lwt.to_lwt"
-  let in_lwt = prim "Lwt.in_lwt"
-  let unit_lwt = prim "Lwt.unit_lwt"
-  let un_stream = prim "Lwt.un_stream"
-  let finally' = prim "Lwt.finally'"
-  let raise_lwt' = prim_ident "Lwt.raise_lwt'"
-end
-;;
-=======
->>>>>>> 33d674e0
 
 let mkassert startpos endpos  e =
   match e with
@@ -1047,7 +1018,7 @@
   | TRY_LWT seq_expr FINALLY_LWT seq_expr
       { Fake.app (Fake.app Fake.Lwt.finally' $2) $4 }
   | TRY_LWT seq_expr WITH error
-      { mkexp $startpos $endpos (Pexp_try(Fake.app Fake.in_lwt $2, [])) }
+      { mkexp $startpos $endpos (Pexp_try(Fake.app Fake.Lwt.in_lwt $2, [])) }
   | TRY_LWT seq_expr WITH opt_bar match_cases FINALLY_LWT seq_expr
       { let expr = mkexp $startpos $endpos
           (Pexp_try (Fake.app Fake.Lwt.in_lwt $2, List.rev $5)) in
